/*
Copyright 2017 Red Hat, Inc.

Licensed under the Apache License, Version 2.0 (the "License");
you may not use this file except in compliance with the License.
You may obtain a copy of the License at

  http://www.apache.org/licenses/LICENSE-2.0

Unless required by applicable law or agreed to in writing, software
distributed under the License is distributed on an "AS IS" BASIS,
WITHOUT WARRANTIES OR CONDITIONS OF ANY KIND, either express or implied.
See the License for the specific language governing permissions and
limitations under the License.
 */

package org.wildfly.extension.elytron;

import static org.wildfly.extension.elytron.ElytronDescriptionConstants.ALGORITHM;
import static org.wildfly.extension.elytron.ElytronDescriptionConstants.AUTOFLUSH;
import static org.wildfly.extension.elytron.ElytronDescriptionConstants.FILE_AUDIT_LOG;
import static org.wildfly.extension.elytron.ElytronDescriptionConstants.SCRAM_MAPPER;
import static org.wildfly.extension.elytron.ElytronDescriptionConstants.SYNCHRONIZED;
import static org.wildfly.extension.elytron.ElytronExtension.ELYTRON_1_2_0;
import static org.wildfly.extension.elytron.ElytronExtension.ELYTRON_2_0_0;
import static org.wildfly.extension.elytron.ElytronExtension.ELYTRON_3_0_0;
import static org.wildfly.extension.elytron.ElytronExtension.ELYTRON_4_0_0;
import static org.wildfly.extension.elytron.ElytronExtension.ELYTRON_5_0_0;
import static org.wildfly.extension.elytron.JdbcRealmDefinition.PrincipalQueryAttributes.PRINCIPAL_QUERIES;
import static org.wildfly.extension.elytron._private.ElytronSubsystemMessages.ROOT_LOGGER;

import java.util.Collections;
import java.util.Map;

import org.jboss.as.controller.ModelVersion;
import org.jboss.as.controller.PathAddress;
import org.jboss.as.controller.PathElement;
import org.jboss.as.controller.transform.ExtensionTransformerRegistration;
import org.jboss.as.controller.transform.SubsystemTransformerRegistration;
import org.jboss.as.controller.transform.TransformationContext;
import org.jboss.as.controller.transform.description.AttributeConverter;
import org.jboss.as.controller.transform.description.ChainedTransformationDescriptionBuilder;
import org.jboss.as.controller.transform.description.DiscardAttributeChecker;
import org.jboss.as.controller.transform.description.RejectAttributeChecker;
import org.jboss.as.controller.transform.description.ResourceTransformationDescriptionBuilder;
import org.jboss.as.controller.transform.description.TransformationDescriptionBuilder;
import org.jboss.dmr.ModelNode;
import org.wildfly.security.password.interfaces.ScramDigestPassword;

/**
 * Registers transformers for the elytron subsystem.
 *
 * @author Brian Stansberry
 */
public final class ElytronSubsystemTransformers implements ExtensionTransformerRegistration {

    @Override
    public String getSubsystemName() {
        return ElytronExtension.SUBSYSTEM_NAME;
    }

    @Override
    public void registerTransformers(SubsystemTransformerRegistration registration) {
        ChainedTransformationDescriptionBuilder chainedBuilder = TransformationDescriptionBuilder.Factory.createChainedSubystemInstance(registration.getCurrentSubsystemVersion());

        // 5.0.0 (WildFly 15) to 4.0.0 (WildFly 14)
        from5(chainedBuilder);
        // 4.0.0 (WildFly 14) to 3.0.0 (WildFly 13)
        from4(chainedBuilder);
        // 3.0.0 (WildFly 13) to 2.0.0 (WildFly 12)
        from3(chainedBuilder);
        // 2.0.0 (WildFly 12) to 1.2.0, (WildFly 11 and EAP 7.1.0)
        from2(chainedBuilder);

        chainedBuilder.buildAndRegister(registration, new ModelVersion[] { ELYTRON_4_0_0, ELYTRON_3_0_0, ELYTRON_2_0_0, ELYTRON_1_2_0 });
<<<<<<< HEAD

    }

    private static void from5(ChainedTransformationDescriptionBuilder chainedBuilder) {
        ResourceTransformationDescriptionBuilder builder = chainedBuilder.createBuilder(ELYTRON_5_0_0, ELYTRON_4_0_0);
=======
>>>>>>> 1bdd7b3f

    }

    private static void from5(ChainedTransformationDescriptionBuilder chainedBuilder) {
        ResourceTransformationDescriptionBuilder builder = chainedBuilder.createBuilder(ELYTRON_5_0_0, ELYTRON_4_0_0);
        builder
               .addChildResource(PathElement.pathElement(FILE_AUDIT_LOG))
               .getAttributeBuilder()
               .setDiscard(DISCARD_IF_EQUALS_SYNCHRONIZED, AuditResourceDefinitions.AUTOFLUSH)
               .addRejectCheck(REJECT_FLUSHED_DIFFERENT_FROM_SYNCHRONIZED, AuditResourceDefinitions.AUTOFLUSH)
               .end();
    }

    private static void from4(ChainedTransformationDescriptionBuilder chainedBuilder) {
        ResourceTransformationDescriptionBuilder builder = chainedBuilder.createBuilder(ELYTRON_4_0_0, ELYTRON_3_0_0);
        builder
                .addChildResource(PathElement.pathElement(ElytronDescriptionConstants.JDBC_REALM))
                .getAttributeBuilder()
                .addRejectCheck(new RejectAttributeChecker.ListRejectAttributeChecker(
                        new RejectAttributeChecker.ObjectFieldsRejectAttributeChecker(Collections.singletonMap(SCRAM_MAPPER,
                                new RejectAttributeChecker.ObjectFieldsRejectAttributeChecker(Collections.singletonMap(ALGORITHM,
                                        new RejectAttributeChecker.SimpleRejectAttributeChecker(new ModelNode(ScramDigestPassword.ALGORITHM_SCRAM_SHA_384))
                                ))
                        ))
                ), PRINCIPAL_QUERIES)
                .addRejectCheck(new RejectAttributeChecker.ListRejectAttributeChecker(
                        new RejectAttributeChecker.ObjectFieldsRejectAttributeChecker(Collections.singletonMap(SCRAM_MAPPER,
                                new RejectAttributeChecker.ObjectFieldsRejectAttributeChecker(Collections.singletonMap(ALGORITHM,
                                        new RejectAttributeChecker.SimpleRejectAttributeChecker(new ModelNode(ScramDigestPassword.ALGORITHM_SCRAM_SHA_512))
                                ))
                        ))
                ), PRINCIPAL_QUERIES)
                .end();
        builder.rejectChildResource(PathElement.pathElement(ElytronDescriptionConstants.CERTIFICATE_AUTHORITY_ACCOUNT));
        builder.rejectChildResource(PathElement.pathElement(ElytronDescriptionConstants.MAPPED_ROLE_MAPPER));
        builder.rejectChildResource(PathElement.pathElement(ElytronDescriptionConstants.CUSTOM_SECURITY_EVENT_LISTENER));
    }

    private static void from3(ChainedTransformationDescriptionBuilder chainedBuilder) {
        ResourceTransformationDescriptionBuilder builder = chainedBuilder.createBuilder(ELYTRON_3_0_0, ELYTRON_2_0_0);
        builder.discardChildResource(PathElement.pathElement(ElytronDescriptionConstants.PERMISSION_SET));
        builder
                .addChildResource(PathElement.pathElement(ElytronDescriptionConstants.SIMPLE_PERMISSION_MAPPER))
                .getAttributeBuilder()
                .setValueConverter(MAPPING_PERMISSION_SET_CONVERTER, ElytronDescriptionConstants.PERMISSION_MAPPINGS)
                .end();
        builder
                .addChildResource(PathElement.pathElement(ElytronDescriptionConstants.CONSTANT_PERMISSION_MAPPER))
                .getAttributeBuilder()
                .addRename(ElytronDescriptionConstants.PERMISSION_SETS, ElytronDescriptionConstants.PERMISSIONS)
                .setValueConverter(CONSTANT_PERMISSION_SET_CONVERTER, ElytronDescriptionConstants.PERMISSION_SETS)
                .end();
    }

    private static void from2(ChainedTransformationDescriptionBuilder chainedBuilder) {
        ResourceTransformationDescriptionBuilder builder = chainedBuilder.createBuilder(ELYTRON_2_0_0, ELYTRON_1_2_0);

        // Discard new "fail-cache" if it's undefined or has a value same as old unconfigurable behavior; reject otherwise
        builder.addChildResource(PathElement.pathElement(ElytronDescriptionConstants.KERBEROS_SECURITY_FACTORY))
            .getAttributeBuilder()
            .setDiscard(new DiscardAttributeChecker.DiscardAttributeValueChecker(new ModelNode(0)), KerberosSecurityFactoryDefinition.FAIL_CACHE)
            .addRejectCheck(RejectAttributeChecker.DEFINED, KerberosSecurityFactoryDefinition.FAIL_CACHE);
    }

    // converting permission-set reference back to inline permissions
    private static final AttributeConverter MAPPING_PERMISSION_SET_CONVERTER = new AttributeConverter.DefaultAttributeConverter() {
        @Override
        protected void convertAttribute(PathAddress address, String attributeName, ModelNode attributeValue, TransformationContext context) {
            if (attributeValue.isDefined()) {
                for (ModelNode permissionMapping : attributeValue.asList()) {
                    if (permissionMapping.hasDefined(ElytronDescriptionConstants.PERMISSION_SETS)) {
                        ModelNode permissionSets = permissionMapping.get(ElytronDescriptionConstants.PERMISSION_SETS);
                        for (ModelNode permissionSet : permissionSets.asList()) {
                            ModelNode permissionSetName = permissionSet.get(ElytronDescriptionConstants.PERMISSION_SET);
                            PathAddress permissionSetAddress = address.getParent().append(ElytronDescriptionConstants.PERMISSION_SET, permissionSetName.asString());
                            ModelNode permissions = context.readResourceFromRoot(permissionSetAddress).getModel().get(ElytronDescriptionConstants.PERMISSIONS);
                            for (ModelNode permission: permissions.asList()) {
                                permissionMapping.get(ElytronDescriptionConstants.PERMISSIONS).add(permission);
                            }
                        }
                        permissionMapping.remove(ElytronDescriptionConstants.PERMISSION_SETS);
                    }
                }
            }
        }
    };

    // converting permission-set reference back to inline permissions
    private static final AttributeConverter CONSTANT_PERMISSION_SET_CONVERTER = new AttributeConverter.DefaultAttributeConverter() {
        @Override
        protected void convertAttribute(PathAddress address, String attributeName, ModelNode attributeValue, TransformationContext context) {
            if (attributeValue.isDefined()) {
                ModelNode allPermissions = new ModelNode();
                for (ModelNode permissionSet : attributeValue.asList()) {
                    ModelNode permissionSetName = permissionSet.get(ElytronDescriptionConstants.PERMISSION_SET);
                    PathAddress permissionSetAddress = address.getParent().append(ElytronDescriptionConstants.PERMISSION_SET, permissionSetName.asString());
                    ModelNode permissions = context.readResourceFromRoot(permissionSetAddress).getModel().get(ElytronDescriptionConstants.PERMISSIONS);
                    for (ModelNode permission: permissions.asList()) {
                        allPermissions.add(permission);
                    }
                }
                attributeValue.set(allPermissions);
            }
        }
    };

    private static final RejectAttributeChecker REJECT_FLUSHED_DIFFERENT_FROM_SYNCHRONIZED = new RejectAttributeChecker.DefaultRejectAttributeChecker() {
        @Override
        public String getRejectionLogMessage(Map<String, ModelNode> attributes) {
            return ROOT_LOGGER.unableToTransformTornAttribute(AUTOFLUSH, SYNCHRONIZED);
        }

        @Override
        protected boolean rejectAttribute(PathAddress address, String attributeName, ModelNode attributeValue, TransformationContext context) {
            boolean synced = context.readResourceFromRoot(address).getModel().get(SYNCHRONIZED).asBoolean();
            return synced != attributeValue.asBoolean();
        }
    };

    private static final DiscardAttributeChecker DISCARD_IF_EQUALS_SYNCHRONIZED = new DiscardAttributeChecker.DefaultDiscardAttributeChecker() {
        @Override
        protected boolean isValueDiscardable(PathAddress address, String attributeName, ModelNode attributeValue, TransformationContext context) {
            boolean synced = context.readResourceFromRoot(address).getModel().get(SYNCHRONIZED).asBoolean();
            return synced == attributeValue.asBoolean();
        }
    };
}<|MERGE_RESOLUTION|>--- conflicted
+++ resolved
@@ -73,14 +73,6 @@
         from2(chainedBuilder);
 
         chainedBuilder.buildAndRegister(registration, new ModelVersion[] { ELYTRON_4_0_0, ELYTRON_3_0_0, ELYTRON_2_0_0, ELYTRON_1_2_0 });
-<<<<<<< HEAD
-
-    }
-
-    private static void from5(ChainedTransformationDescriptionBuilder chainedBuilder) {
-        ResourceTransformationDescriptionBuilder builder = chainedBuilder.createBuilder(ELYTRON_5_0_0, ELYTRON_4_0_0);
-=======
->>>>>>> 1bdd7b3f
 
     }
 
