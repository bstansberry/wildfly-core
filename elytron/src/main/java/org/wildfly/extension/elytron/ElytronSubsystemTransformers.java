/*
Copyright 2017 Red Hat, Inc.

Licensed under the Apache License, Version 2.0 (the "License");
you may not use this file except in compliance with the License.
You may obtain a copy of the License at

  http://www.apache.org/licenses/LICENSE-2.0

Unless required by applicable law or agreed to in writing, software
distributed under the License is distributed on an "AS IS" BASIS,
WITHOUT WARRANTIES OR CONDITIONS OF ANY KIND, either express or implied.
See the License for the specific language governing permissions and
limitations under the License.
 */

package org.wildfly.extension.elytron;

import static org.jboss.as.controller.security.CredentialReference.CREDENTIAL_REFERENCE;
import static org.jboss.as.controller.security.CredentialReference.REJECT_CREDENTIAL_REFERENCE_WITH_BOTH_STORE_AND_CLEAR_TEXT;
import static org.wildfly.extension.elytron.ElytronDescriptionConstants.AGGREGATE_REALM;
import static org.wildfly.extension.elytron.ElytronDescriptionConstants.ALGORITHM;
import static org.wildfly.extension.elytron.ElytronDescriptionConstants.AUTHORIZATION_REALM;
import static org.wildfly.extension.elytron.ElytronDescriptionConstants.AUTHORIZATION_REALMS;
import static org.wildfly.extension.elytron.ElytronDescriptionConstants.AUTOFLUSH;
import static org.wildfly.extension.elytron.ElytronDescriptionConstants.BCRYPT_MAPPER;
import static org.wildfly.extension.elytron.ElytronDescriptionConstants.CERTIFICATE_AUTHORITY;
import static org.wildfly.extension.elytron.ElytronDescriptionConstants.FILESYSTEM_REALM;
import static org.wildfly.extension.elytron.ElytronDescriptionConstants.CERTIFICATE_REVOCATION_LISTS;
import static org.wildfly.extension.elytron.ElytronDescriptionConstants.FILE_AUDIT_LOG;
import static org.wildfly.extension.elytron.ElytronDescriptionConstants.HASH_CHARSET;
import static org.wildfly.extension.elytron.ElytronDescriptionConstants.HASH_ENCODING;
import static org.wildfly.extension.elytron.ElytronDescriptionConstants.JDBC_REALM;
import static org.wildfly.extension.elytron.ElytronDescriptionConstants.LDAP_REALM;
import static org.wildfly.extension.elytron.ElytronDescriptionConstants.MODULAR_CRYPT_MAPPER;
import static org.wildfly.extension.elytron.ElytronDescriptionConstants.PERIODIC_ROTATING_FILE_AUDIT_LOG;
import static org.wildfly.extension.elytron.ElytronDescriptionConstants.PRINCIPAL_TRANSFORMER;
import static org.wildfly.extension.elytron.ElytronDescriptionConstants.PROPERTIES_REALM;
import static org.wildfly.extension.elytron.ElytronDescriptionConstants.SALTED_SIMPLE_DIGEST_MAPPER;
import static org.wildfly.extension.elytron.ElytronDescriptionConstants.SALT_ENCODING;
import static org.wildfly.extension.elytron.ElytronDescriptionConstants.SCRAM_MAPPER;
import static org.wildfly.extension.elytron.ElytronDescriptionConstants.SIMPLE_DIGEST_MAPPER;
import static org.wildfly.extension.elytron.ElytronDescriptionConstants.SIZE_ROTATING_FILE_AUDIT_LOG;
import static org.wildfly.extension.elytron.ElytronDescriptionConstants.SYNCHRONIZED;
import static org.wildfly.extension.elytron.ElytronExtension.ELYTRON_10_0_0;
import static org.wildfly.extension.elytron.ElytronExtension.ELYTRON_11_0_0;
import static org.wildfly.extension.elytron.ElytronExtension.ELYTRON_12_0_0;
import static org.wildfly.extension.elytron.ElytronExtension.ELYTRON_13_0_0;
import static org.wildfly.extension.elytron.ElytronExtension.ELYTRON_14_0_0;
import static org.wildfly.extension.elytron.ElytronExtension.ELYTRON_1_2_0;
import static org.wildfly.extension.elytron.ElytronExtension.ELYTRON_2_0_0;
import static org.wildfly.extension.elytron.ElytronExtension.ELYTRON_3_0_0;
import static org.wildfly.extension.elytron.ElytronExtension.ELYTRON_4_0_0;
import static org.wildfly.extension.elytron.ElytronExtension.ELYTRON_5_0_0;
import static org.wildfly.extension.elytron.ElytronExtension.ELYTRON_6_0_0;
import static org.wildfly.extension.elytron.ElytronExtension.ELYTRON_7_0_0;
import static org.wildfly.extension.elytron.ElytronExtension.ELYTRON_8_0_0;
import static org.wildfly.extension.elytron.ElytronExtension.ELYTRON_9_0_0;
import static org.wildfly.extension.elytron.JdbcRealmDefinition.PrincipalQueryAttributes.PRINCIPAL_QUERIES;
import static org.wildfly.extension.elytron.JdbcRealmDefinition.PrincipalQueryAttributes.PRINCIPAL_QUERY;
import static org.wildfly.extension.elytron._private.ElytronSubsystemMessages.ROOT_LOGGER;

import java.util.Collections;
import java.util.HashMap;
import java.util.List;
import java.util.Map;

import org.jboss.as.controller.ModelVersion;
import org.jboss.as.controller.PathAddress;
import org.jboss.as.controller.PathElement;
import org.jboss.as.controller.transform.ExtensionTransformerRegistration;
import org.jboss.as.controller.transform.SubsystemTransformerRegistration;
import org.jboss.as.controller.transform.TransformationContext;
import org.jboss.as.controller.transform.description.AttributeConverter;
import org.jboss.as.controller.transform.description.ChainedTransformationDescriptionBuilder;
import org.jboss.as.controller.transform.description.DiscardAttributeChecker;
import org.jboss.as.controller.transform.description.RejectAttributeChecker;
import org.jboss.as.controller.transform.description.ResourceTransformationDescriptionBuilder;
import org.jboss.as.controller.transform.description.TransformationDescriptionBuilder;
import org.jboss.dmr.ModelNode;
import org.wildfly.security.password.interfaces.ScramDigestPassword;
import org.wildfly.security.x500.cert.acme.CertificateAuthority;

/**
 * Registers transformers for the elytron subsystem.
 *
 * @author Brian Stansberry
 */
public final class ElytronSubsystemTransformers implements ExtensionTransformerRegistration {

    @Override
    public String getSubsystemName() {
        return ElytronExtension.SUBSYSTEM_NAME;
    }

    @Override
    public void registerTransformers(SubsystemTransformerRegistration registration) {
        ChainedTransformationDescriptionBuilder chainedBuilder = TransformationDescriptionBuilder.Factory.createChainedSubystemInstance(registration.getCurrentSubsystemVersion());

        // 14.0.0 (WildFly 24) to 13.0.0 (WildFly 23)
        from14(chainedBuilder);
        // 13.0.0 (WildFly 23) to 12.0.0 (WildFly 22)
        from13(chainedBuilder);
        // 12.0.0 (WildFly 22) to 11.0.0 (WildFly 21)
        from12(chainedBuilder);
        // 11.0.0 (WildFly 21) to 10.0.0 (WildFly 20)
        from11(chainedBuilder);
        // 10.0.0 (WildFly 20) to 9.0.0 (WildFly 19)
        from10(chainedBuilder);
        // 9.0.0 (WildFly 19) to 8.0.0 (WildFly 18)
        from9(chainedBuilder);
        // 8.0.0 (WildFly 18) to 7.0.0 (WildFly 17)
        from8(chainedBuilder);
        // 7.0.0 (WildFly 17) to 6.0.0 (WildFly 16)
        from7(chainedBuilder);
        // 6.0.0 (WildFly 16) to 5.0.0 (WildFly 15)
        from6(chainedBuilder);
        // 5.0.0 (WildFly 15) to 4.0.0 (WildFly 14)
        from5(chainedBuilder);
        // 4.0.0 (WildFly 14) to 3.0.0 (WildFly 13)
        from4(chainedBuilder);
        // 3.0.0 (WildFly 13) to 2.0.0 (WildFly 12)
        from3(chainedBuilder);
        // 2.0.0 (WildFly 12) to 1.2.0, (WildFly 11 and EAP 7.1.0)
        from2(chainedBuilder);

        chainedBuilder.buildAndRegister(registration, new ModelVersion[] { ELYTRON_13_0_0, ELYTRON_12_0_0, ELYTRON_11_0_0, ELYTRON_10_0_0, ELYTRON_9_0_0,
                ELYTRON_8_0_0, ELYTRON_7_0_0, ELYTRON_6_0_0, ELYTRON_5_0_0, ELYTRON_4_0_0, ELYTRON_3_0_0, ELYTRON_2_0_0, ELYTRON_1_2_0 });
    }

    private static void from14(ChainedTransformationDescriptionBuilder chainedBuilder) {
        ResourceTransformationDescriptionBuilder builder = chainedBuilder.createBuilder(ELYTRON_14_0_0, ELYTRON_13_0_0);
<<<<<<< HEAD
        builder.addChildResource(PathElement.pathElement(ElytronDescriptionConstants.SERVER_SSL_SNI_CONTEXT))
                .getAttributeBuilder()
                .addRejectCheck(new RejectAttributeChecker.DefaultRejectAttributeChecker() {
                    @Override
                    protected boolean rejectAttribute(PathAddress address, String attributeName, ModelNode value, TransformationContext context) {
                        if (value.isDefined()) {
                            for (String hostname : value.keys()) {
                                // character '^' was not allowed in older versions
                                if (hostname.contains("^")) {
                                    return true;
                                }
                            }
                        }
                        return false;
                    }

                    @Override
                    public String getRejectionLogMessage(Map<String, ModelNode> attributes) {
                        return ROOT_LOGGER.hostContextMapHostnameContainsCaret().getMessage();
                    }
                }, ElytronDescriptionConstants.HOST_CONTEXT_MAP);
        builder.addChildResource(PathElement.pathElement(PROPERTIES_REALM))
                .getAttributeBuilder()
                .setDiscard(DiscardAttributeChecker.UNDEFINED, HASH_ENCODING)
                .setDiscard(DiscardAttributeChecker.UNDEFINED, HASH_CHARSET)
                .addRejectCheck(RejectAttributeChecker.DEFINED, HASH_ENCODING)
                .addRejectCheck(RejectAttributeChecker.DEFINED, HASH_CHARSET);
=======
        builder.addChildResource(PathElement.pathElement(ElytronDescriptionConstants.SERVER_SSL_CONTEXT))
                .getAttributeBuilder()
                .addRejectCheck(new RejectAttributeChecker.ListRejectAttributeChecker(new RejectAttributeChecker.SimpleRejectAttributeChecker( new ModelNode(ElytronDescriptionConstants.SSL_V2_HELLO))), ElytronDescriptionConstants.PROTOCOLS)
                .end();
        builder.addChildResource(PathElement.pathElement(ElytronDescriptionConstants.CLIENT_SSL_CONTEXT))
                .getAttributeBuilder()
                .addRejectCheck(new RejectAttributeChecker.ListRejectAttributeChecker(new RejectAttributeChecker.SimpleRejectAttributeChecker( new ModelNode(ElytronDescriptionConstants.SSL_V2_HELLO))), ElytronDescriptionConstants.PROTOCOLS)
                .end();
>>>>>>> 42fc8e8b

        builder.addChildResource(PathElement.pathElement(FILESYSTEM_REALM))
                .getAttributeBuilder()
                .setDiscard(DiscardAttributeChecker.UNDEFINED, HASH_ENCODING)
                .setDiscard(DiscardAttributeChecker.UNDEFINED, HASH_CHARSET)
                .addRejectCheck(RejectAttributeChecker.DEFINED, HASH_ENCODING)
                .addRejectCheck(RejectAttributeChecker.DEFINED, HASH_CHARSET);

        builder.addChildResource(PathElement.pathElement(JDBC_REALM))
                .getAttributeBuilder()
                .addRejectCheck(RejectAttributeChecker.DEFINED, HASH_CHARSET)
                .setDiscard(DiscardAttributeChecker.UNDEFINED, HASH_CHARSET);

        builder.addChildResource(PathElement.pathElement(LDAP_REALM))
                .getAttributeBuilder()
                .setDiscard(DiscardAttributeChecker.UNDEFINED, HASH_CHARSET)
                .setDiscard(DiscardAttributeChecker.UNDEFINED, HASH_ENCODING)
                .addRejectCheck(RejectAttributeChecker.DEFINED, HASH_CHARSET)
                .addRejectCheck(RejectAttributeChecker.DEFINED, HASH_ENCODING);
        builder.addChildResource(PathElement.pathElement(ElytronDescriptionConstants.TRUST_MANAGER))
                .getAttributeBuilder()
                .addRejectCheck(REJECT_IF_MULTIPLE_CERTIFICATE_REVOCATION_LISTS, ElytronDescriptionConstants.CERTIFICATE_REVOCATION_LISTS)
                .addRename(ElytronDescriptionConstants.CERTIFICATE_REVOCATION_LISTS, ElytronDescriptionConstants.CERTIFICATE_REVOCATION_LIST)
                .setValueConverter(CERTIFICATE_REVOCATION_LIST_CONVERTER, ElytronDescriptionConstants.CERTIFICATE_REVOCATION_LISTS)
                .end();
    }

    private static void from13(ChainedTransformationDescriptionBuilder chainedBuilder) {
        ResourceTransformationDescriptionBuilder builder = chainedBuilder.createBuilder(ELYTRON_13_0_0, ELYTRON_12_0_0);
        builder.rejectChildResource(PathElement.pathElement(ElytronDescriptionConstants.EXPRESSION, ElytronDescriptionConstants.ENCRYPTION));
        builder.rejectChildResource(PathElement.pathElement(ElytronDescriptionConstants.SECRET_KEY_CREDENTIAL_STORE));
        builder.addChildResource(PathElement.pathElement(ElytronDescriptionConstants.CREDENTIAL_STORE))
            .getAttributeBuilder()
            .addRename(ElytronDescriptionConstants.PATH, ElytronDescriptionConstants.LOCATION)
            .end();
    }

    private static void from12(ChainedTransformationDescriptionBuilder chainedBuilder) {
        ResourceTransformationDescriptionBuilder builder = chainedBuilder.createBuilder(ELYTRON_12_0_0, ELYTRON_11_0_0);
        builder.addChildResource(PathElement.pathElement(ElytronDescriptionConstants.KEY_MANAGER))
                .getAttributeBuilder()
                .addRejectCheck(RejectAttributeChecker.DEFINED, ElytronDescriptionConstants.GENERATE_SELF_SIGNED_CERTIFICATE_HOST)
                .setDiscard(DiscardAttributeChecker.UNDEFINED, SSLDefinitions.GENERATE_SELF_SIGNED_CERTIFICATE_HOST)
                .end();


        builder.rejectChildResource(PathElement.pathElement(ElytronDescriptionConstants.CASE_PRINCIPAL_TRANSFORMER));
    }

    private static void from11(ChainedTransformationDescriptionBuilder chainedBuilder) {
        ResourceTransformationDescriptionBuilder builder = chainedBuilder.createBuilder(ELYTRON_11_0_0, ELYTRON_10_0_0);
        builder.rejectChildResource(PathElement.pathElement(ElytronDescriptionConstants.DISTRIBUTED_REALM));
        builder.rejectChildResource(PathElement.pathElement(ElytronDescriptionConstants.FAILOVER_REALM));
    }

    private static void from10(ChainedTransformationDescriptionBuilder chainedBuilder) {
        ResourceTransformationDescriptionBuilder builder = chainedBuilder.createBuilder(ELYTRON_10_0_0, ELYTRON_9_0_0);
        builder.addChildResource(PathElement.pathElement(ElytronDescriptionConstants.AUTHENTICATION_CONFIGURATION))
                .getAttributeBuilder()
                .addRejectCheck(REJECT_CREDENTIAL_REFERENCE_WITH_BOTH_STORE_AND_CLEAR_TEXT, CREDENTIAL_REFERENCE)
                .end();
        builder.addChildResource(PathElement.pathElement(ElytronDescriptionConstants.KEY_STORE))
                .getAttributeBuilder()
                .addRejectCheck(REJECT_CREDENTIAL_REFERENCE_WITH_BOTH_STORE_AND_CLEAR_TEXT, CREDENTIAL_REFERENCE)
                .end();
        builder.addChildResource(PathElement.pathElement(ElytronDescriptionConstants.KEY_MANAGER))
                .getAttributeBuilder()
                .addRejectCheck(REJECT_CREDENTIAL_REFERENCE_WITH_BOTH_STORE_AND_CLEAR_TEXT, CREDENTIAL_REFERENCE)
                .end();
        builder.addChildResource(PathElement.pathElement(ElytronDescriptionConstants.CREDENTIAL_STORE))
                .getAttributeBuilder()
                .addRejectCheck(REJECT_CREDENTIAL_REFERENCE_WITH_BOTH_STORE_AND_CLEAR_TEXT, CREDENTIAL_REFERENCE)
                .end();
        builder.addChildResource(PathElement.pathElement(ElytronDescriptionConstants.DIR_CONTEXT))
                .getAttributeBuilder()
                .addRejectCheck(REJECT_CREDENTIAL_REFERENCE_WITH_BOTH_STORE_AND_CLEAR_TEXT, CREDENTIAL_REFERENCE)
                .end();
        builder.addChildResource(PathElement.pathElement(ElytronDescriptionConstants.CERTIFICATE_AUTHORITY_ACCOUNT))
                .getAttributeBuilder()
                .addRejectCheck(REJECT_CREDENTIAL_REFERENCE_WITH_BOTH_STORE_AND_CLEAR_TEXT, CREDENTIAL_REFERENCE)
                .end();
        builder.addChildResource(PathElement.pathElement(ElytronDescriptionConstants.SECURITY_DOMAIN))
                .getAttributeBuilder()
                .addRejectCheck(RejectAttributeChecker.DEFINED, ElytronDescriptionConstants.ROLE_DECODER)
                .setDiscard(DiscardAttributeChecker.UNDEFINED, DomainDefinition.ROLE_DECODER)
                .end();
        builder.rejectChildResource(PathElement.pathElement(ElytronDescriptionConstants.SOURCE_ADDRESS_ROLE_DECODER));
        builder.rejectChildResource(PathElement.pathElement(ElytronDescriptionConstants.AGGREGATE_ROLE_DECODER));
        builder.rejectChildResource(PathElement.pathElement(ElytronDescriptionConstants.REGEX_ROLE_MAPPER));
    }

    private static void from9(ChainedTransformationDescriptionBuilder chainedBuilder) {
        ResourceTransformationDescriptionBuilder builder = chainedBuilder.createBuilder(ELYTRON_9_0_0, ELYTRON_8_0_0);
        builder.addChildResource(PathElement.pathElement(ElytronDescriptionConstants.AUTHENTICATION_CONFIGURATION))
                .getAttributeBuilder()
                .setDiscard(DiscardAttributeChecker.ALWAYS, AuthenticationClientDefinitions.WEBSERVICES);
        builder.addChildResource(PathElement.pathElement(ElytronDescriptionConstants.SERVER_SSL_CONTEXT))
                .getAttributeBuilder()
                .addRejectCheck(RejectAttributeChecker.DEFINED, ElytronDescriptionConstants.CIPHER_SUITE_NAMES)
                .setDiscard(DiscardAttributeChecker.UNDEFINED, SSLDefinitions.CIPHER_SUITE_NAMES)
                .end();
        builder.addChildResource(PathElement.pathElement(ElytronDescriptionConstants.CLIENT_SSL_CONTEXT))
                .getAttributeBuilder()
                .addRejectCheck(RejectAttributeChecker.DEFINED, ElytronDescriptionConstants.CIPHER_SUITE_NAMES)
                .setDiscard(DiscardAttributeChecker.UNDEFINED, SSLDefinitions.CIPHER_SUITE_NAMES)
                .end();
    }

    private static void from8(ChainedTransformationDescriptionBuilder chainedBuilder) {
        ResourceTransformationDescriptionBuilder builder = chainedBuilder.createBuilder(ELYTRON_8_0_0, ELYTRON_7_0_0);
        builder.addChildResource(PathElement.pathElement(ElytronDescriptionConstants.SECURITY_DOMAIN))
                .getAttributeBuilder()
                .addRejectCheck(RejectAttributeChecker.DEFINED, ElytronDescriptionConstants.EVIDENCE_DECODER)
                .setDiscard(DiscardAttributeChecker.UNDEFINED, DomainDefinition.EVIDENCE_DECODER)
                .end();
        builder.rejectChildResource(PathElement.pathElement(ElytronDescriptionConstants.X500_SUBJECT_EVIDENCE_DECODER));
        builder.rejectChildResource(PathElement.pathElement(ElytronDescriptionConstants.X509_SUBJECT_ALT_NAME_EVIDENCE_DECODER));
        builder.rejectChildResource(PathElement.pathElement(ElytronDescriptionConstants.CUSTOM_EVIDENCE_DECODER));
        builder.rejectChildResource(PathElement.pathElement(ElytronDescriptionConstants.AGGREGATE_EVIDENCE_DECODER));
        builder.rejectChildResource(PathElement.pathElement(ElytronDescriptionConstants.CERTIFICATE_AUTHORITY));
        builder.addChildResource(PathElement.pathElement(ElytronDescriptionConstants.SYSLOG_AUDIT_LOG))
                .getAttributeBuilder()
                .addRejectCheck(RejectAttributeChecker.DEFINED, ElytronDescriptionConstants.SYSLOG_FORMAT)
                .addRejectCheck(RejectAttributeChecker.DEFINED, ElytronDescriptionConstants.RECONNECT_ATTEMPTS)
                .setDiscard(DiscardAttributeChecker.DEFAULT_VALUE, ElytronDescriptionConstants.SYSLOG_FORMAT, ElytronDescriptionConstants.RECONNECT_ATTEMPTS)
                .end();
        builder.addChildResource(PathElement.pathElement(ElytronDescriptionConstants.CERTIFICATE_AUTHORITY_ACCOUNT))
                .getAttributeBuilder()
                .addRejectCheck(new RejectAttributeChecker.DefaultRejectAttributeChecker() {

                    @Override
                    protected boolean rejectAttribute(PathAddress address, String attributeName, ModelNode value, TransformationContext context) {
                        // only 'LetsEncrypt' was allowed in older versions
                        return value.isDefined() && !value.asString().equalsIgnoreCase(CertificateAuthority.LETS_ENCRYPT.getName());
                    }
                    @Override
                    public String getRejectionLogMessage(Map<String, ModelNode> attributes) {
                        return ROOT_LOGGER.invalidAttributeValue(CERTIFICATE_AUTHORITY).getMessage();
                    }
                }, ElytronDescriptionConstants.CERTIFICATE_AUTHORITY);
        builder.addChildResource(PathElement.pathElement(AGGREGATE_REALM))
                .getAttributeBuilder()
                .addRejectCheck(REJECT_IF_MULTIPLE_AUTHORIZATION_REALMS, AUTHORIZATION_REALMS)
                .setValueConverter(ONE_AUTHORIZATION_REALMS, AUTHORIZATION_REALMS)
                .addRename(AUTHORIZATION_REALMS, AUTHORIZATION_REALM)
                .addRejectCheck(RejectAttributeChecker.DEFINED, PRINCIPAL_TRANSFORMER)
                .end();
        builder.addChildResource(PathElement.pathElement(ElytronDescriptionConstants.TRUST_MANAGER))
                .getAttributeBuilder()
                .addRejectCheck(RejectAttributeChecker.DEFINED, ElytronDescriptionConstants.OCSP)
                .setValueConverter(MAXIMUM_CERT_PATH_CONVERTER, ElytronDescriptionConstants.MAXIMUM_CERT_PATH, ElytronDescriptionConstants.CERTIFICATE_REVOCATION_LIST)
                .addRejectCheck(new RejectAttributeChecker.SimpleRejectAttributeChecker(ModelNode.TRUE), ElytronDescriptionConstants.ONLY_LEAF_CERT)
                .addRejectCheck(new RejectAttributeChecker.SimpleRejectAttributeChecker(ModelNode.TRUE), ElytronDescriptionConstants.SOFT_FAIL)
                .setDiscard(DiscardAttributeChecker.ALWAYS, ElytronDescriptionConstants.ONLY_LEAF_CERT)
                .setDiscard(DiscardAttributeChecker.ALWAYS, ElytronDescriptionConstants.SOFT_FAIL)
                .end();
    }

    private static void from7(ChainedTransformationDescriptionBuilder chainedBuilder) {
        ResourceTransformationDescriptionBuilder builder = chainedBuilder.createBuilder(ELYTRON_7_0_0, ELYTRON_6_0_0);
        Map<String, RejectAttributeChecker> keyMapperChecker = new HashMap<>();
        keyMapperChecker.put(HASH_ENCODING, RejectAttributeChecker.DEFINED);
        keyMapperChecker.put(SALT_ENCODING, RejectAttributeChecker.DEFINED);
        Map<String, RejectAttributeChecker> principalQueryCheckers = new HashMap<>();
        principalQueryCheckers.put(BCRYPT_MAPPER, new RejectAttributeChecker.ObjectFieldsRejectAttributeChecker(keyMapperChecker));
        principalQueryCheckers.put(SALTED_SIMPLE_DIGEST_MAPPER, new RejectAttributeChecker.ObjectFieldsRejectAttributeChecker(keyMapperChecker));
        principalQueryCheckers.put(SIMPLE_DIGEST_MAPPER, new RejectAttributeChecker.ObjectFieldsRejectAttributeChecker(keyMapperChecker));
        principalQueryCheckers.put(SCRAM_MAPPER, new RejectAttributeChecker.ObjectFieldsRejectAttributeChecker(keyMapperChecker));
        principalQueryCheckers.put(MODULAR_CRYPT_MAPPER, RejectAttributeChecker.DEFINED);
        builder.addChildResource(PathElement.pathElement(JDBC_REALM))
                .getAttributeBuilder()
                .addRejectCheck(new RejectAttributeChecker.ListRejectAttributeChecker(
                        new RejectAttributeChecker.ObjectFieldsRejectAttributeChecker(principalQueryCheckers)
                ), PRINCIPAL_QUERY);
    }

    private static void from6(ChainedTransformationDescriptionBuilder chainedBuilder) {
        ResourceTransformationDescriptionBuilder builder = chainedBuilder.createBuilder(ELYTRON_6_0_0, ELYTRON_5_0_0);
        builder.addChildResource(PathElement.pathElement(ElytronDescriptionConstants.KEY_STORE))
            .getAttributeBuilder()
            .addRejectCheck(RejectAttributeChecker.UNDEFINED, ElytronDescriptionConstants.TYPE)
            .end();
    }

    private static void from5(ChainedTransformationDescriptionBuilder chainedBuilder) {
        ResourceTransformationDescriptionBuilder builder = chainedBuilder.createBuilder(ELYTRON_5_0_0, ELYTRON_4_0_0);
        builder.getAttributeBuilder()
            .setDiscard(DiscardAttributeChecker.ALWAYS, ElytronDefinition.REGISTER_JASPI_FACTORY)
            .addRejectCheck(RejectAttributeChecker.DEFINED, ElytronDescriptionConstants.DEFAULT_SSL_CONTEXT)
            .setDiscard(DiscardAttributeChecker.UNDEFINED, ElytronDefinition.DEFAULT_SSL_CONTEXT)
            .end();
        builder.rejectChildResource(PathElement.pathElement(ElytronDescriptionConstants.JASPI_CONFIGURATION));
        transformAutoFlush(builder, FILE_AUDIT_LOG);
        transformAutoFlush(builder, PERIODIC_ROTATING_FILE_AUDIT_LOG);
        transformAutoFlush(builder, SIZE_ROTATING_FILE_AUDIT_LOG);
        builder.rejectChildResource(PathElement.pathElement(ElytronDescriptionConstants.SERVER_SSL_SNI_CONTEXT));
        builder.addChildResource(PathElement.pathElement(ElytronDescriptionConstants.TOKEN_REALM))
            .getAttributeBuilder()
            .addRejectCheck(new RejectAttributeChecker.ObjectFieldsRejectAttributeChecker(Collections.singletonMap(ElytronDescriptionConstants.HOST_NAME_VERIFICATION_POLICY,
                RejectAttributeChecker.DEFINED)), ElytronDescriptionConstants.JWT)
            .addRejectCheck(new RejectAttributeChecker.ObjectFieldsRejectAttributeChecker(Collections.singletonMap(ElytronDescriptionConstants.SSL_CONTEXT,
                RejectAttributeChecker.DEFINED)), ElytronDescriptionConstants.JWT)
            .addRejectCheck(new RejectAttributeChecker.ObjectFieldsRejectAttributeChecker(Collections.singletonMap(ElytronDescriptionConstants.KEY_MAP,
                RejectAttributeChecker.DEFINED)), ElytronDescriptionConstants.JWT)
            .end();
    }

    private static void transformAutoFlush(ResourceTransformationDescriptionBuilder builder, final String resourceName) {
        builder
            .addChildResource(PathElement.pathElement(resourceName))
            .getAttributeBuilder()
            .setDiscard(DISCARD_IF_EQUALS_SYNCHRONIZED, AuditResourceDefinitions.AUTOFLUSH)
            .addRejectCheck(REJECT_IF_DIFFERENT_FROM_SYNCHRONIZED, AuditResourceDefinitions.AUTOFLUSH)
            .end();
    }

    private static void from4(ChainedTransformationDescriptionBuilder chainedBuilder) {
        ResourceTransformationDescriptionBuilder builder = chainedBuilder.createBuilder(ELYTRON_4_0_0, ELYTRON_3_0_0);
        builder
                .addChildResource(PathElement.pathElement(ElytronDescriptionConstants.JDBC_REALM))
                .getAttributeBuilder()
                .addRejectCheck(new RejectAttributeChecker.ListRejectAttributeChecker(
                        new RejectAttributeChecker.ObjectFieldsRejectAttributeChecker(Collections.singletonMap(SCRAM_MAPPER,
                                new RejectAttributeChecker.ObjectFieldsRejectAttributeChecker(Collections.singletonMap(ALGORITHM,
                                        new RejectAttributeChecker.SimpleRejectAttributeChecker(new ModelNode(ScramDigestPassword.ALGORITHM_SCRAM_SHA_384))
                                ))
                        ))
                ), PRINCIPAL_QUERIES)
                .addRejectCheck(new RejectAttributeChecker.ListRejectAttributeChecker(
                        new RejectAttributeChecker.ObjectFieldsRejectAttributeChecker(Collections.singletonMap(SCRAM_MAPPER,
                                new RejectAttributeChecker.ObjectFieldsRejectAttributeChecker(Collections.singletonMap(ALGORITHM,
                                        new RejectAttributeChecker.SimpleRejectAttributeChecker(new ModelNode(ScramDigestPassword.ALGORITHM_SCRAM_SHA_512))
                                ))
                        ))
                ), PRINCIPAL_QUERIES)
                .end();
        builder.rejectChildResource(PathElement.pathElement(ElytronDescriptionConstants.CERTIFICATE_AUTHORITY_ACCOUNT));
        builder.rejectChildResource(PathElement.pathElement(ElytronDescriptionConstants.MAPPED_ROLE_MAPPER));
        builder.rejectChildResource(PathElement.pathElement(ElytronDescriptionConstants.CUSTOM_SECURITY_EVENT_LISTENER));
    }

    private static void from3(ChainedTransformationDescriptionBuilder chainedBuilder) {
        ResourceTransformationDescriptionBuilder builder = chainedBuilder.createBuilder(ELYTRON_3_0_0, ELYTRON_2_0_0);
        builder.discardChildResource(PathElement.pathElement(ElytronDescriptionConstants.PERMISSION_SET));
        builder
                .addChildResource(PathElement.pathElement(ElytronDescriptionConstants.SIMPLE_PERMISSION_MAPPER))
                .getAttributeBuilder()
                .setValueConverter(MAPPING_PERMISSION_SET_CONVERTER, ElytronDescriptionConstants.PERMISSION_MAPPINGS)
                .end();
        builder
                .addChildResource(PathElement.pathElement(ElytronDescriptionConstants.CONSTANT_PERMISSION_MAPPER))
                .getAttributeBuilder()
                .addRename(ElytronDescriptionConstants.PERMISSION_SETS, ElytronDescriptionConstants.PERMISSIONS)
                .setValueConverter(CONSTANT_PERMISSION_SET_CONVERTER, ElytronDescriptionConstants.PERMISSION_SETS)
                .end();
    }

    private static void from2(ChainedTransformationDescriptionBuilder chainedBuilder) {
        ResourceTransformationDescriptionBuilder builder = chainedBuilder.createBuilder(ELYTRON_2_0_0, ELYTRON_1_2_0);

        // Discard new "fail-cache" if it's undefined or has a value same as old unconfigurable behavior; reject otherwise
        builder.addChildResource(PathElement.pathElement(ElytronDescriptionConstants.KERBEROS_SECURITY_FACTORY))
            .getAttributeBuilder()
            .setDiscard(new DiscardAttributeChecker.DiscardAttributeValueChecker(ModelNode.ZERO), KerberosSecurityFactoryDefinition.FAIL_CACHE)
            .addRejectCheck(RejectAttributeChecker.DEFINED, KerberosSecurityFactoryDefinition.FAIL_CACHE);
    }

    // converting permission-set reference back to inline permissions
    private static final AttributeConverter MAPPING_PERMISSION_SET_CONVERTER = new AttributeConverter.DefaultAttributeConverter() {
        @Override
        protected void convertAttribute(PathAddress address, String attributeName, ModelNode attributeValue, TransformationContext context) {
            if (attributeValue.isDefined()) {
                for (ModelNode permissionMapping : attributeValue.asList()) {
                    if (permissionMapping.hasDefined(ElytronDescriptionConstants.PERMISSION_SETS)) {
                        ModelNode permissionSets = permissionMapping.get(ElytronDescriptionConstants.PERMISSION_SETS);
                        for (ModelNode permissionSet : permissionSets.asList()) {
                            ModelNode permissionSetName = permissionSet.get(ElytronDescriptionConstants.PERMISSION_SET);
                            PathAddress permissionSetAddress = address.getParent().append(ElytronDescriptionConstants.PERMISSION_SET, permissionSetName.asString());
                            ModelNode permissions = context.readResourceFromRoot(permissionSetAddress).getModel().get(ElytronDescriptionConstants.PERMISSIONS);
                            for (ModelNode permission: permissions.asList()) {
                                permissionMapping.get(ElytronDescriptionConstants.PERMISSIONS).add(permission);
                            }
                        }
                        permissionMapping.remove(ElytronDescriptionConstants.PERMISSION_SETS);
                    }
                }
            }
        }
    };

    // converting permission-set reference back to inline permissions
    private static final AttributeConverter CONSTANT_PERMISSION_SET_CONVERTER = new AttributeConverter.DefaultAttributeConverter() {
        @Override
        protected void convertAttribute(PathAddress address, String attributeName, ModelNode attributeValue, TransformationContext context) {
            if (attributeValue.isDefined()) {
                ModelNode allPermissions = new ModelNode();
                for (ModelNode permissionSet : attributeValue.asList()) {
                    ModelNode permissionSetName = permissionSet.get(ElytronDescriptionConstants.PERMISSION_SET);
                    PathAddress permissionSetAddress = address.getParent().append(ElytronDescriptionConstants.PERMISSION_SET, permissionSetName.asString());
                    ModelNode permissions = context.readResourceFromRoot(permissionSetAddress).getModel().get(ElytronDescriptionConstants.PERMISSIONS);
                    for (ModelNode permission: permissions.asList()) {
                        allPermissions.add(permission);
                    }
                }
                attributeValue.set(allPermissions);
            }
        }
    };

    // Moves maximum-cert-path from trust-manager back to certificate-revocation-list
    private static final AttributeConverter MAXIMUM_CERT_PATH_CONVERTER = new AttributeConverter.DefaultAttributeConverter() {
        Integer maxCertPath;

        @Override
        protected void convertAttribute(PathAddress address, String attributeName, ModelNode attributeValue, TransformationContext context) {
            if (attributeName.equals(ElytronDescriptionConstants.MAXIMUM_CERT_PATH)) {
                maxCertPath = attributeValue.asIntOrNull();
                attributeValue.clear();
            } else {
                if (attributeValue.isDefined()) {
                    if (maxCertPath != null) {
                        attributeValue.set(ElytronDescriptionConstants.MAXIMUM_CERT_PATH, new ModelNode(maxCertPath));
                    } else {
                        attributeValue.set(ElytronDescriptionConstants.MAXIMUM_CERT_PATH, new ModelNode(5));
                    }
                }
            }
        }
    };

    private static final AttributeConverter CERTIFICATE_REVOCATION_LIST_CONVERTER = new AttributeConverter.DefaultAttributeConverter() {
        @Override
        protected void convertAttribute(PathAddress address, String attributeName, ModelNode attributeValue, TransformationContext context) {
            // If we reached this point, we know the attribute was not rejected so CERTIFICATE_REVOCATION_LISTS can have at most one CRL.
            if (attributeValue.isDefined()) {
                List<ModelNode> crls = attributeValue.asListOrEmpty();
                if (crls.size() == 1) {
                    ModelNode singleCrl = crls.get(0);
                    attributeValue.clear();
                    attributeValue.get(ElytronDescriptionConstants.PATH).set(singleCrl.get(ElytronDescriptionConstants.PATH));
                    attributeValue.get(ElytronDescriptionConstants.RELATIVE_TO).set(singleCrl.get(ElytronDescriptionConstants.RELATIVE_TO));
                } else if (crls.isEmpty()) {
                    attributeValue.clear();
                }
            }
        }

    };

    private static final RejectAttributeChecker REJECT_IF_DIFFERENT_FROM_SYNCHRONIZED = new RejectAttributeChecker.DefaultRejectAttributeChecker() {
        @Override
        public String getRejectionLogMessage(Map<String, ModelNode> attributes) {
            return ROOT_LOGGER.unableToTransformTornAttribute(AUTOFLUSH, SYNCHRONIZED);
        }

        @Override
        protected boolean rejectAttribute(PathAddress address, String attributeName, ModelNode attributeValue, TransformationContext context) {
            if (attributeValue.isDefined()) {
                boolean synced = context.readResourceFromRoot(address).getModel().get(SYNCHRONIZED).asBoolean();
                return synced != attributeValue.asBoolean();
            }
            return false;
        }
    };

    private static final DiscardAttributeChecker DISCARD_IF_EQUALS_SYNCHRONIZED = new DiscardAttributeChecker.DefaultDiscardAttributeChecker() {
        @Override
        protected boolean isValueDiscardable(PathAddress address, String attributeName, ModelNode attributeValue, TransformationContext context) {
            boolean synced = context.readResourceFromRoot(address).getModel().get(SYNCHRONIZED).asBoolean();
            return synced == attributeValue.asBoolean();
        }
    };

    private static final RejectAttributeChecker REJECT_IF_MULTIPLE_AUTHORIZATION_REALMS = new RejectAttributeChecker.DefaultRejectAttributeChecker() {

        @Override
        protected boolean rejectAttribute(PathAddress address, String attributeName, ModelNode value, TransformationContext context) {
            // reject if there is more than one authorization realm specified
            if (value.isDefined()) {
                List<ModelNode> values = value.asList();
                return (values.size() > 1);
            }
            return false;
        }
        @Override
        public String getRejectionLogMessage(Map<String, ModelNode> attributes) {
            return ROOT_LOGGER.invalidAttributeValue(AUTHORIZATION_REALMS).getMessage();
        }
    };

    private static final RejectAttributeChecker REJECT_IF_MULTIPLE_CERTIFICATE_REVOCATION_LISTS = new RejectAttributeChecker.DefaultRejectAttributeChecker() {

        @Override
        protected boolean rejectAttribute(PathAddress address, String attributeName, ModelNode value, TransformationContext context) {
            // reject if there is more than one certificate revocation list specified
            if (value.isDefined()) {
                List<ModelNode> values = value.asList();
                return (values.size() > 1);
            }
            return false;
        }
        @Override
        public String getRejectionLogMessage(Map<String, ModelNode> attributes) {
            return ROOT_LOGGER.invalidAttributeValue(CERTIFICATE_REVOCATION_LISTS).getMessage();
        }
    };

    private static final AttributeConverter ONE_AUTHORIZATION_REALMS = new AttributeConverter.DefaultAttributeConverter() {
        @Override
        protected void convertAttribute(PathAddress address, String attributeName, ModelNode attributeValue, TransformationContext context) {
            if (attributeValue.isDefined()) {
                /*
                 * If we reach this point we know the attribute was not rejected so AUTHORIZATION_REALMS can only have one value.
                 */
                String authorizationRealm = context.readResourceFromRoot(address).getModel().get(AUTHORIZATION_REALMS).asList().get(0).asString();
                attributeValue.set(authorizationRealm);
            }
        }
    };

}<|MERGE_RESOLUTION|>--- conflicted
+++ resolved
@@ -130,7 +130,6 @@
 
     private static void from14(ChainedTransformationDescriptionBuilder chainedBuilder) {
         ResourceTransformationDescriptionBuilder builder = chainedBuilder.createBuilder(ELYTRON_14_0_0, ELYTRON_13_0_0);
-<<<<<<< HEAD
         builder.addChildResource(PathElement.pathElement(ElytronDescriptionConstants.SERVER_SSL_SNI_CONTEXT))
                 .getAttributeBuilder()
                 .addRejectCheck(new RejectAttributeChecker.DefaultRejectAttributeChecker() {
@@ -158,7 +157,6 @@
                 .setDiscard(DiscardAttributeChecker.UNDEFINED, HASH_CHARSET)
                 .addRejectCheck(RejectAttributeChecker.DEFINED, HASH_ENCODING)
                 .addRejectCheck(RejectAttributeChecker.DEFINED, HASH_CHARSET);
-=======
         builder.addChildResource(PathElement.pathElement(ElytronDescriptionConstants.SERVER_SSL_CONTEXT))
                 .getAttributeBuilder()
                 .addRejectCheck(new RejectAttributeChecker.ListRejectAttributeChecker(new RejectAttributeChecker.SimpleRejectAttributeChecker( new ModelNode(ElytronDescriptionConstants.SSL_V2_HELLO))), ElytronDescriptionConstants.PROTOCOLS)
@@ -167,8 +165,6 @@
                 .getAttributeBuilder()
                 .addRejectCheck(new RejectAttributeChecker.ListRejectAttributeChecker(new RejectAttributeChecker.SimpleRejectAttributeChecker( new ModelNode(ElytronDescriptionConstants.SSL_V2_HELLO))), ElytronDescriptionConstants.PROTOCOLS)
                 .end();
->>>>>>> 42fc8e8b
-
         builder.addChildResource(PathElement.pathElement(FILESYSTEM_REALM))
                 .getAttributeBuilder()
                 .setDiscard(DiscardAttributeChecker.UNDEFINED, HASH_ENCODING)
