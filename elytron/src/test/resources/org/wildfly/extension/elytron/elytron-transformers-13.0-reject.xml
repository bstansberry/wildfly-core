<!-- 
    Configuration to test transforming the model from 14.0 (WildFly 24) to 13.0 (WildFly 23 / EAP 7.4)

    TODO Keep the from version up to date with later releases.
 -->

<subsystem xmlns="urn:wildfly:elytron:14.0">
<<<<<<< HEAD
    <tls>
        <key-stores>
            <key-store name="jks_store" alias-filter="one,two,three">
                <credential-reference clear-text="password"/>
                <implementation type="jks"/>
                <file relative-to="jboss.server.config.dir" path="keystore.jks" required="true"/>
            </key-store>
        </key-stores>
        <key-managers>
            <key-manager name="serverKey" algorithm="SunX509" key-store="jks_store">
                <credential-reference clear-text="password"/>
            </key-manager>
        </key-managers>
        <trust-managers>
            <trust-manager name="serverTrust" algorithm="SunX509" key-store="jks_store"/>
        </trust-managers>
        <server-ssl-contexts>
            <server-ssl-context name="server" protocols="TLSv1.2" key-manager="serverKey" trust-manager="serverTrust"/>
        </server-ssl-contexts>
        <server-ssl-sni-contexts>
            <server-ssl-sni-context name="SNIwithCaret" default-ssl-context="server">
                <sni-mapping host="[^.]*\.example\.com" ssl-context="server"/>
            </server-ssl-sni-context>
        </server-ssl-sni-contexts>
    </tls>
=======
    <credential-stores>
        <credential-store name="store1" location="path/to/store_file" >
            <credential-reference clear-text="STOREPASSWORD"/>
        </credential-store>
    </credential-stores>
    <security-realms>
        <properties-realm name="PropertiesRealmEncodingCharset" hash-charset="GB2312" hash-encoding="base64">
            <users-properties path="target/test-classes/org/wildfly/extension/elytron/users-hashedbase64charset.properties" digest-realm-name="ManagementRealm"/>
        </properties-realm>
        <filesystem-realm name="FilesystemRealmEncodingCharset" hash-charset="GB2312" hash-encoding="hex">
            <file  path="filesystem-realm" relative-to="jboss.server.config.dir"/>
        </filesystem-realm>
        <jdbc-realm name="JDBCRealmCharset" hash-charset="GB2312">
            <principal-query sql="SELECT role, password FROM User WHERE username = ?" data-source="ExampleDS"></principal-query>
        </jdbc-realm>
        <ldap-realm name="LDAPRealmEncodingCharset" dir-context="dirContext" hash-encoding="hex" hash-charset="GB2312">
            <identity-mapping rdn-identifier="uid"></identity-mapping>
        </ldap-realm>
    </security-realms>
    <dir-contexts>
        <dir-context name="dirContext" url="ldap://localhost:11390" principal="uid=server,dc=elytron,dc=wildfly,dc=org" enable-connection-pooling="true">
            <credential-reference store="store1" alias="Elytron"/>
        </dir-context>
    </dir-contexts>
>>>>>>> 5eccad67
</subsystem><|MERGE_RESOLUTION|>--- conflicted
+++ resolved
@@ -5,7 +5,6 @@
  -->
 
 <subsystem xmlns="urn:wildfly:elytron:14.0">
-<<<<<<< HEAD
     <tls>
         <key-stores>
             <key-store name="jks_store" alias-filter="one,two,three">
@@ -31,7 +30,6 @@
             </server-ssl-sni-context>
         </server-ssl-sni-contexts>
     </tls>
-=======
     <credential-stores>
         <credential-store name="store1" location="path/to/store_file" >
             <credential-reference clear-text="STOREPASSWORD"/>
@@ -56,5 +54,4 @@
             <credential-reference store="store1" alias="Elytron"/>
         </dir-context>
     </dir-contexts>
->>>>>>> 5eccad67
 </subsystem>