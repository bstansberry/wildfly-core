<!-- for needs of SaslTestCase and KeyStoresTestCase -->
<subsystem xmlns="urn:wildfly:elytron:14.0" default-ssl-context="ClientSslContextNoAuth">
    <providers>
        <provider-loader name="ManagerProviderLoader" class-names="sun.security.ssl.SunJSSE"/>
    </providers>
    <security-domains>
        <security-domain name="MyDomain" default-realm="FileRealm">
            <realm name="FileRealm"/>
        </security-domain>
    </security-domains>
    <security-realms>
        <filesystem-realm name="FileRealm" levels="2">
            <file path="filesystem-realm" relative-to="jboss.server.config.dir" />
        </filesystem-realm>
    </security-realms>
    <credential-stores>
        <credential-store name="test" location="target/tlstest.keystore">
            <implementation-properties>
                <property name="keyStoreType" value="JCEKS"/>
            </implementation-properties>
            <credential-reference clear-text="super_secret"/>
        </credential-store>
    </credential-stores>
    <tls>
        <key-stores>
            <key-store name="FireflyKeystore" >
                <credential-reference store="test" alias="master-password-alias"/>
                <implementation type="JKS" />
                <file path="firefly.keystore" relative-to="jboss.server.config.dir"/>
            </key-store>
            <key-store name="LocalhostKeystore" >
                <credential-reference store="test" alias="master-password-alias"/>
                <implementation type="JKS" />
                <file path="localhost.keystore" relative-to="jboss.server.config.dir" required="true"/>
            </key-store>
            <key-store name="ElytronCaTruststore" >
                <credential-reference clear-text="Elytron"/>
                <implementation type="JKS" />
                <file path="target/test-classes/org/wildfly/extension/elytron/ca.truststore"/>
            </key-store>
            <key-store name="NewKeyStore" >
                <credential-reference clear-text="Elytron"/>
                <implementation type="JKS" />
                <file path="target/not-existing.keystore" required="false"/>
            </key-store>
            <key-store name="AutomaticKeystore" >
                <credential-reference clear-text="Elytron"/>
                <implementation/>
                <file path="firefly.keystore" relative-to="jboss.server.config.dir"/>
            </key-store>
            <filtering-key-store name="FilteringKeyStore" key-store="FireflyKeystore" alias-filter="NONE:+firefly"/>
        </key-stores>
        <key-managers>
            <key-manager name="ServerKeyManager" algorithm="SunX509" key-store="LocalhostKeystore" alias-filter="NONE:+localhost">
                <credential-reference store="test" alias="the-key-alias"/>
            </key-manager>
            <key-manager name="ClientKeyManager" algorithm="SunX509" key-store="FireflyKeystore">
                <credential-reference clear-text="Elytron"/>
            </key-manager>
            <key-manager name="MyKeyManager" algorithm="SunX509" key-store="FireflyKeystore" providers="ManagerProviderLoader" provider-name="SunJSSE">
                <credential-reference store="test" alias="the-key-alias"/>
            </key-manager>
        </key-managers>
        <trust-managers>
            <trust-manager name="CaTrustManager" algorithm="SunX509" key-store="ElytronCaTruststore" alias-filter="NONE:+mykey"/>
            <trust-manager name="MyTrustManager" algorithm="SunX509" key-store="ElytronCaTruststore" providers="ManagerProviderLoader" provider-name="SunJSSE"/>
            <trust-manager name="ProviderTrustManager" algorithm="SunX509" key-store="ElytronCaTruststore" providers="ManagerProviderLoader" provider-name="SunJSSE"/>
            <trust-manager name="trust-with-crl" algorithm="PKIX" key-store="ElytronCaTruststore">
                <certificate-revocation-list path="crl.pem" relative-to="jboss.server.config.dir" maximum-cert-path="2"/>
            </trust-manager>
            <trust-manager name="trust-with-multiple-crls" algorithm="PKIX" key-store="ElytronCaTruststore">
                <certificate-revocation-lists>
                    <certificate-revocation-list path="crl.pem" relative-to="jboss.server.config.dir"/>
                    <certificate-revocation-list path="crl-new.pem" relative-to="jboss.server.config.dir" />
                </certificate-revocation-lists>
            </trust-manager>
            <trust-manager name="trust-with-crl-dp" algorithm="PKIX" key-store="ElytronCaTruststore">
                <certificate-revocation-list />
            </trust-manager>
            <trust-manager name="trust-with-crls-dp" algorithm="PKIX" key-store="ElytronCaTruststore">
                <certificate-revocation-lists />
            </trust-manager>
            <trust-manager name="trust-with-ocsp-crl" algorithm="PKIX" key-store="ElytronCaTruststore" soft-fail="true" only-leaf-cert="true">
                <certificate-revocation-list />
                <ocsp responder="http://localhost/ocsp"/>
            </trust-manager>
            <trust-manager name="trust-with-ocsp-simple" algorithm="PKIX" key-store="ElytronCaTruststore">
                <ocsp/>
            </trust-manager>
        </trust-managers>
        <server-ssl-contexts>
            <server-ssl-context name="ServerSslContextNoAuth" key-manager="ServerKeyManager" trust-manager="CaTrustManager"/>
            <server-ssl-context name="ServerSslContextAuth" protocols="TLSv1.3 TLSv1.2 TLSv1.1" key-manager="ServerKeyManager" trust-manager="CaTrustManager"
                                want-client-auth="true" need-client-auth="true" authentication-optional="false" use-cipher-suites-order="false"
                                providers="ManagerProviderLoader" provider-name="SunJSSE" session-timeout="321" maximum-session-cache-size="123"/>
            <server-ssl-context name="ServerSslContextSSLv2Hello" protocols="TLSv1 SSLv2Hello"
                                key-manager="ServerKeyManager" trust-manager="CaTrustManager" want-client-auth="true" need-client-auth="true"
                                authentication-optional="false" providers="ManagerProviderLoader" provider-name="SunJSSE"
                                session-timeout="321" maximum-session-cache-size="123"/>
            <server-ssl-context name="ServerSslContextTLS12Only" protocols="TLSv1.2" key-manager="ServerKeyManager" trust-manager="CaTrustManager"
                                want-client-auth="true" need-client-auth="true" authentication-optional="false" providers="ManagerProviderLoader"
                                provider-name="SunJSSE" session-timeout="321" maximum-session-cache-size="123"/>
            <server-ssl-context name="ServerSslContextDefaultProtocols"
                                key-manager="ServerKeyManager" trust-manager="CaTrustManager" want-client-auth="true" need-client-auth="true"
                                authentication-optional="false" providers="ManagerProviderLoader" provider-name="SunJSSE"
                                session-timeout="321" maximum-session-cache-size="123"/>
            <server-ssl-context name="SeverSslContextSSLv2HelloOpenSsl" protocols="TLSv1 SSLv2Hello"
                                key-manager="ServerKeyManager" trust-manager="CaTrustManager" want-client-auth="true" need-client-auth="true"
                                authentication-optional="false" providers="openssl" session-timeout="321" maximum-session-cache-size="123"/>
            <server-ssl-context name="ServerSslContextSSLv2HelloOneWay" protocols="TLSv1 SSLv2Hello"
                                key-manager="ServerKeyManager" providers="ManagerProviderLoader" provider-name="SunJSSE"
                                session-timeout="321" maximum-session-cache-size="123"/>
        </server-ssl-contexts>
        <client-ssl-contexts>
            <client-ssl-context name="ClientSslContextNoAuth" trust-manager="CaTrustManager" />
            <client-ssl-context name="ClientSslContextAuth" protocols="SSLv2 SSLv3 TLSv1 TLSv1.3 TLSv1.2" key-manager="ClientKeyManager" trust-manager="CaTrustManager" providers="ManagerProviderLoader"/>
<<<<<<< HEAD
            <client-ssl-context name="ClientWithMultipleCRLs" key-manager="ClientKeyManager" trust-manager="trust-with-multiple-crls" />
=======
            <client-ssl-context name="ClientSslContextSSLv2Hello" protocols="SSLv2Hello TLSv1" key-manager="ClientKeyManager"
                                trust-manager="CaTrustManager" providers="ManagerProviderLoader"/>
            <client-ssl-context name="ClientSslContextOnlyTLS1" protocols="TLSv1" key-manager="ClientKeyManager"
                                trust-manager="CaTrustManager" providers="ManagerProviderLoader" />
            <client-ssl-context name="ClientSslContextDefaultProtocols" key-manager="ClientKeyManager"
                                trust-manager="CaTrustManager" providers="ManagerProviderLoader" />
            <client-ssl-context name="ClientSslContextSSLv2HelloOpenSsl" protocols="SSLv2Hello TLSv1" key-manager="ClientKeyManager"
                                trust-manager="CaTrustManager" providers="openssl"/>
            <client-ssl-context name="ClientSslContextSSLv2HelloOneWay" protocols="SSLv2Hello TLSv1"
                                trust-manager="CaTrustManager" providers="ManagerProviderLoader"/>
>>>>>>> 42fc8e8b
        </client-ssl-contexts>
    </tls>
</subsystem><|MERGE_RESOLUTION|>--- conflicted
+++ resolved
@@ -114,9 +114,7 @@
         <client-ssl-contexts>
             <client-ssl-context name="ClientSslContextNoAuth" trust-manager="CaTrustManager" />
             <client-ssl-context name="ClientSslContextAuth" protocols="SSLv2 SSLv3 TLSv1 TLSv1.3 TLSv1.2" key-manager="ClientKeyManager" trust-manager="CaTrustManager" providers="ManagerProviderLoader"/>
-<<<<<<< HEAD
             <client-ssl-context name="ClientWithMultipleCRLs" key-manager="ClientKeyManager" trust-manager="trust-with-multiple-crls" />
-=======
             <client-ssl-context name="ClientSslContextSSLv2Hello" protocols="SSLv2Hello TLSv1" key-manager="ClientKeyManager"
                                 trust-manager="CaTrustManager" providers="ManagerProviderLoader"/>
             <client-ssl-context name="ClientSslContextOnlyTLS1" protocols="TLSv1" key-manager="ClientKeyManager"
@@ -127,7 +125,6 @@
                                 trust-manager="CaTrustManager" providers="openssl"/>
             <client-ssl-context name="ClientSslContextSSLv2HelloOneWay" protocols="SSLv2Hello TLSv1"
                                 trust-manager="CaTrustManager" providers="ManagerProviderLoader"/>
->>>>>>> 42fc8e8b
         </client-ssl-contexts>
     </tls>
 </subsystem>