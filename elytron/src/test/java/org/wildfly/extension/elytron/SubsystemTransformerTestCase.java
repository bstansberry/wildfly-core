/*
Copyright 2017 Red Hat, Inc.

Licensed under the Apache License, Version 2.0 (the "License");
you may not use this file except in compliance with the License.
You may obtain a copy of the License at

  http://www.apache.org/licenses/LICENSE-2.0

Unless required by applicable law or agreed to in writing, software
distributed under the License is distributed on an "AS IS" BASIS,
WITHOUT WARRANTIES OR CONDITIONS OF ANY KIND, either express or implied.
See the License for the specific language governing permissions and
limitations under the License.
 */

package org.wildfly.extension.elytron;

import static org.jboss.as.model.test.FailedOperationTransformationConfig.REJECTED_RESOURCE;
import static org.jboss.as.model.test.ModelTestControllerVersion.EAP_7_1_0;
import static org.jboss.as.model.test.ModelTestControllerVersion.EAP_7_2_0;
import static org.junit.Assert.assertTrue;
import static org.wildfly.extension.elytron.ElytronDescriptionConstants.JDBC_REALM;
import static org.wildfly.extension.elytron.ElytronDescriptionConstants.AGGREGATE_REALM;

import java.io.IOException;
import java.util.List;

import org.jboss.as.controller.ModelVersion;
import org.jboss.as.controller.PathAddress;
import org.jboss.as.controller.PathElement;
import org.jboss.as.controller.capability.RuntimeCapability;
import org.jboss.as.controller.descriptions.ModelDescriptionConstants;
import org.jboss.as.model.test.FailedOperationTransformationConfig;
import org.jboss.as.model.test.ModelTestControllerVersion;
import org.jboss.as.model.test.ModelTestUtils;
import org.jboss.as.subsystem.test.AbstractSubsystemBaseTest;
import org.jboss.as.subsystem.test.AdditionalInitialization;
import org.jboss.as.subsystem.test.KernelServices;
import org.jboss.as.subsystem.test.KernelServicesBuilder;
import org.jboss.dmr.ModelNode;
import org.junit.Assert;
import org.junit.Test;

/**
 * Tests of transformation of the elytron subsystem to previous API versions.
 *
 * @author Brian Stansberry
 * @author Tomaz Cerar
 */
public class SubsystemTransformerTestCase extends AbstractSubsystemBaseTest {

    private static final PathAddress SUBSYSTEM_ADDRESS = PathAddress.pathAddress(ModelDescriptionConstants.SUBSYSTEM, ElytronExtension.SUBSYSTEM_NAME);

    public SubsystemTransformerTestCase() {
        super(ElytronExtension.SUBSYSTEM_NAME, new ElytronExtension());
    }

    @Override
    protected String getSubsystemXml() throws IOException {
        return readResource("elytron-transformers-4.0.xml");
    }

    protected String getSubsystemXml(final String subsystemFile) throws IOException {
        return readResource(subsystemFile);
    }

    @Test
    public void testRejectingTransformersEAP710() throws Exception {
        testRejectingTransformers(EAP_7_1_0, "elytron-transformers-1.2-reject.xml", new FailedOperationTransformationConfig()
                .addFailedAttribute(SUBSYSTEM_ADDRESS.append(PathElement.pathElement(ElytronDescriptionConstants.KERBEROS_SECURITY_FACTORY)),
                        new FailedOperationTransformationConfig.NewAttributesConfig(KerberosSecurityFactoryDefinition.FAIL_CACHE)
                )
                .addFailedAttribute(SUBSYSTEM_ADDRESS.append(PathElement.pathElement(ElytronDescriptionConstants.JDBC_REALM, "DisallowedScramSha384")),
                        FailedOperationTransformationConfig.REJECTED_RESOURCE
                )
                .addFailedAttribute(SUBSYSTEM_ADDRESS.append(PathElement.pathElement(ElytronDescriptionConstants.JDBC_REALM, "DisallowedScramSha512")),
                        FailedOperationTransformationConfig.REJECTED_RESOURCE
                )
                .addFailedAttribute(SUBSYSTEM_ADDRESS.append(PathElement.pathElement(ElytronDescriptionConstants.MAPPED_ROLE_MAPPER, "DisallowedMappedRoleMapper")),
                        FailedOperationTransformationConfig.REJECTED_RESOURCE
                )
                .addFailedAttribute(SUBSYSTEM_ADDRESS.append(PathElement.pathElement(ElytronDescriptionConstants.CERTIFICATE_AUTHORITY_ACCOUNT)),
                        FailedOperationTransformationConfig.REJECTED_RESOURCE
                )
                .addFailedAttribute(SUBSYSTEM_ADDRESS.append(PathElement.pathElement(ElytronDescriptionConstants.CUSTOM_SECURITY_EVENT_LISTENER)),
                        FailedOperationTransformationConfig.REJECTED_RESOURCE
                ));
    }

    @Test
    public void testRejectingTransformersEAP720() throws Exception {
        testRejectingTransformers(EAP_7_2_0, "elytron-transformers-4.0-reject.xml", new FailedOperationTransformationConfig()
                .addFailedAttribute(SUBSYSTEM_ADDRESS.append(PathElement.pathElement(ElytronDescriptionConstants.X500_SUBJECT_EVIDENCE_DECODER, "subjectDecoder")),
                        FailedOperationTransformationConfig.REJECTED_RESOURCE)
                .addFailedAttribute(SUBSYSTEM_ADDRESS.append(PathElement.pathElement(ElytronDescriptionConstants.X509_SUBJECT_ALT_NAME_EVIDENCE_DECODER, "rfc822Decoder")),
                        FailedOperationTransformationConfig.REJECTED_RESOURCE)
                .addFailedAttribute(SUBSYSTEM_ADDRESS.append(PathElement.pathElement(ElytronDescriptionConstants.CUSTOM_EVIDENCE_DECODER, "customEvidenceDecoder")),
                        FailedOperationTransformationConfig.REJECTED_RESOURCE)
                .addFailedAttribute(SUBSYSTEM_ADDRESS.append(PathElement.pathElement(ElytronDescriptionConstants.AGGREGATE_EVIDENCE_DECODER, "aggregateEvidenceDecoder")),
                        FailedOperationTransformationConfig.REJECTED_RESOURCE)
                .addFailedAttribute(SUBSYSTEM_ADDRESS.append(PathElement.pathElement(ElytronDescriptionConstants.SECURITY_DOMAIN)),
                        new FailedOperationTransformationConfig.NewAttributesConfig(DomainDefinition.EVIDENCE_DECODER))
                .addFailedAttribute(SUBSYSTEM_ADDRESS, new FailedOperationTransformationConfig.NewAttributesConfig(ElytronDefinition.DEFAULT_SSL_CONTEXT))
                .addFailedAttribute(SUBSYSTEM_ADDRESS.append(PathElement.pathElement(ElytronDescriptionConstants.JASPI_CONFIGURATION, "minimal")),
                        FailedOperationTransformationConfig.REJECTED_RESOURCE)
                .addFailedAttribute(SUBSYSTEM_ADDRESS.append(PathElement.pathElement(ElytronDescriptionConstants.FILE_AUDIT_LOG, "audit1")),
                       new FailedOperationTransformationConfig.NewAttributesConfig(AuditResourceDefinitions.AUTOFLUSH)
                )
                .addFailedAttribute(SUBSYSTEM_ADDRESS.append(PathElement.pathElement(ElytronDescriptionConstants.FILE_AUDIT_LOG, "audit2")),
                        new FailedOperationTransformationConfig.NewAttributesConfig(AuditResourceDefinitions.AUTOFLUSH)
                )
                .addFailedAttribute(SUBSYSTEM_ADDRESS.append(PathElement.pathElement(ElytronDescriptionConstants.PERIODIC_ROTATING_FILE_AUDIT_LOG, "audit3")),
                        new FailedOperationTransformationConfig.NewAttributesConfig(AuditResourceDefinitions.AUTOFLUSH)
                )
                .addFailedAttribute(SUBSYSTEM_ADDRESS.append(PathElement.pathElement(ElytronDescriptionConstants.PERIODIC_ROTATING_FILE_AUDIT_LOG, "audit4")),
                        new FailedOperationTransformationConfig.NewAttributesConfig(AuditResourceDefinitions.AUTOFLUSH)
                )
                .addFailedAttribute(SUBSYSTEM_ADDRESS.append(PathElement.pathElement(ElytronDescriptionConstants.SIZE_ROTATING_FILE_AUDIT_LOG, "audit5")),
                        new FailedOperationTransformationConfig.NewAttributesConfig(AuditResourceDefinitions.AUTOFLUSH)
                )
                .addFailedAttribute(SUBSYSTEM_ADDRESS.append(PathElement.pathElement(ElytronDescriptionConstants.SIZE_ROTATING_FILE_AUDIT_LOG, "audit6")),
                        new FailedOperationTransformationConfig.NewAttributesConfig(AuditResourceDefinitions.AUTOFLUSH)
                )
                .addFailedAttribute(SUBSYSTEM_ADDRESS.append(PathElement.pathElement(ElytronDescriptionConstants.SERVER_SSL_SNI_CONTEXT)),
                        FailedOperationTransformationConfig.REJECTED_RESOURCE)
                .addFailedAttribute(SUBSYSTEM_ADDRESS.append(PathElement.pathElement(JDBC_REALM, "JdbcBcryptHashHex")), REJECTED_RESOURCE)
                .addFailedAttribute(SUBSYSTEM_ADDRESS.append(PathElement.pathElement(JDBC_REALM, "JdbcBcryptSaltHex")), REJECTED_RESOURCE)
                .addFailedAttribute(SUBSYSTEM_ADDRESS.append(PathElement.pathElement(JDBC_REALM, "JdbcSaltedSimpleDigestHashHex")), REJECTED_RESOURCE)
                .addFailedAttribute(SUBSYSTEM_ADDRESS.append(PathElement.pathElement(JDBC_REALM, "JdbcSaltedSimpleDigestSaltHex")), REJECTED_RESOURCE)
                .addFailedAttribute(SUBSYSTEM_ADDRESS.append(PathElement.pathElement(JDBC_REALM, "JdbcSimpleDigestHashHex")), REJECTED_RESOURCE)
                .addFailedAttribute(SUBSYSTEM_ADDRESS.append(PathElement.pathElement(JDBC_REALM, "JdbcScramHashHex")), REJECTED_RESOURCE)
                .addFailedAttribute(SUBSYSTEM_ADDRESS.append(PathElement.pathElement(JDBC_REALM, "JdbcScramSaltHex")), REJECTED_RESOURCE)
                .addFailedAttribute(SUBSYSTEM_ADDRESS.append(PathElement.pathElement(JDBC_REALM, "JdbcModularCrypt")), REJECTED_RESOURCE)
                .addFailedAttribute(SUBSYSTEM_ADDRESS.append(PathElement.pathElement(ElytronDescriptionConstants.TOKEN_REALM, "SslTokenRealm")),
                        FailedOperationTransformationConfig.REJECTED_RESOURCE)
                .addFailedAttribute(SUBSYSTEM_ADDRESS.append(PathElement.pathElement(ElytronDescriptionConstants.TOKEN_REALM, "KeyMapTokenRealm")),
                        FailedOperationTransformationConfig.REJECTED_RESOURCE
                ).addFailedAttribute(SUBSYSTEM_ADDRESS.append(PathElement.pathElement(ElytronDescriptionConstants.KEY_STORE, "automatic.keystore")),
                        FailedOperationTransformationConfig.REJECTED_RESOURCE
                )
<<<<<<< HEAD
                .addFailedAttribute(SUBSYSTEM_ADDRESS.append(PathElement.pathElement(AGGREGATE_REALM, "AggregateOne")), REJECTED_RESOURCE)
=======
                .addFailedAttribute(SUBSYSTEM_ADDRESS.append(PathElement.pathElement(ElytronDescriptionConstants.CERTIFICATE_AUTHORITY_ACCOUNT, "invalidCAA")),
                        new FailedOperationTransformationConfig.NewAttributesConfig(ElytronDescriptionConstants.CERTIFICATE_AUTHORITY)
                )
                .addFailedAttribute(SUBSYSTEM_ADDRESS.append(PathElement.pathElement(ElytronDescriptionConstants.CERTIFICATE_AUTHORITY)),
                        FailedOperationTransformationConfig.REJECTED_RESOURCE)
                .addFailedAttribute(SUBSYSTEM_ADDRESS.append(PathElement.pathElement(ElytronDescriptionConstants.TRUST_MANAGER, "TestingTrustManager")),
                        FailedOperationTransformationConfig.REJECTED_RESOURCE)
>>>>>>> cc832613
                );
    }

    @Test
    public void testTransformerEAP710() throws Exception {
        testTransformation(EAP_7_1_0, getSubsystemXml("elytron-transformers-1.2.xml"));
    }

    @Test
    public void testTransformerEAP720() throws Exception {
        testTransformation(EAP_7_2_0);
    }

    private KernelServices buildKernelServices(String xml, ModelTestControllerVersion controllerVersion, ModelVersion version, String... mavenResourceURLs) throws Exception {
        KernelServicesBuilder builder = this.createKernelServicesBuilder(AdditionalInitialization.MANAGEMENT).setSubsystemXml(xml);

        builder.createLegacyKernelServicesBuilder(AdditionalInitialization.MANAGEMENT, controllerVersion, version)
                .addMavenResourceURL(mavenResourceURLs)
                .skipReverseControllerCheck()
                .addParentFirstClassPattern("org.jboss.as.controller.logging.ControllerLogger*")
                .addParentFirstClassPattern("org.jboss.as.controller.PathAddress")
                .addParentFirstClassPattern("org.jboss.as.controller.PathElement")
                .addParentFirstClassPattern("org.jboss.as.server.logging.*")
                .addParentFirstClassPattern("org.jboss.logging.*")
                .addParentFirstClassPattern("org.jboss.dmr.*")
                .dontPersistXml();

        KernelServices services = builder.build();
        Assert.assertTrue(ModelTestControllerVersion.MASTER + " boot failed", services.isSuccessfulBoot());
        Assert.assertTrue(controllerVersion.getMavenGavVersion() + " boot failed", services.getLegacyServices(version).isSuccessfulBoot());
        return services;
    }

    private void testTransformation(final ModelTestControllerVersion controller, final String subsystemXml) throws Exception {
        final ModelVersion version = controller.getSubsystemModelVersion(getMainSubsystemName());

        KernelServices services = this.buildKernelServices(subsystemXml, controller, version,
                controller.getCoreMavenGroupId() + ":wildfly-elytron-integration:" + controller.getCoreVersion());

        // check that both versions of the legacy model are the same and valid
        checkSubsystemModelTransformation(services, version, null, false);

        ModelNode transformed = services.readTransformedModel(version);
        Assert.assertTrue(transformed.isDefined());
    }

    private void testTransformation(final ModelTestControllerVersion controller) throws Exception {
        testTransformation(controller, getSubsystemXml());
    }

    private void testRejectingTransformers(ModelTestControllerVersion controllerVersion, final String subsystemXmlFile, final FailedOperationTransformationConfig config) throws Exception {
        ModelVersion elytronVersion = controllerVersion.getSubsystemModelVersion(getMainSubsystemName());

        //Boot up empty controllers with the resources needed for the ops coming from the xml to work
        KernelServicesBuilder builder = createKernelServicesBuilder(AdditionalInitialization.withCapabilities(
                RuntimeCapability.buildDynamicCapabilityName(Capabilities.DATA_SOURCE_CAPABILITY_NAME, "ExampleDS")
        ));
        builder.createLegacyKernelServicesBuilder(AdditionalInitialization.MANAGEMENT, controllerVersion, elytronVersion)
                .addMavenResourceURL(controllerVersion.getCoreMavenGroupId() + ":wildfly-elytron-integration:" + controllerVersion.getCoreVersion())
                .addParentFirstClassPattern("org.jboss.as.controller.logging.ControllerLogger*")
                .addParentFirstClassPattern("org.jboss.as.controller.PathAddress")
                .addParentFirstClassPattern("org.jboss.as.controller.PathElement")
                .addParentFirstClassPattern("org.jboss.as.server.logging.*")
                .addParentFirstClassPattern("org.jboss.logging.*")
                .addParentFirstClassPattern("org.jboss.dmr.*")
                .dontPersistXml();

        KernelServices mainServices = builder.build();
        assertTrue(mainServices.isSuccessfulBoot());
        assertTrue(mainServices.getLegacyServices(elytronVersion).isSuccessfulBoot());

        List<ModelNode> ops = builder.parseXmlResource(subsystemXmlFile);
        ModelTestUtils.checkFailedTransformedBootOperations(mainServices, elytronVersion, ops, config);
    }

}<|MERGE_RESOLUTION|>--- conflicted
+++ resolved
@@ -139,9 +139,7 @@
                 ).addFailedAttribute(SUBSYSTEM_ADDRESS.append(PathElement.pathElement(ElytronDescriptionConstants.KEY_STORE, "automatic.keystore")),
                         FailedOperationTransformationConfig.REJECTED_RESOURCE
                 )
-<<<<<<< HEAD
                 .addFailedAttribute(SUBSYSTEM_ADDRESS.append(PathElement.pathElement(AGGREGATE_REALM, "AggregateOne")), REJECTED_RESOURCE)
-=======
                 .addFailedAttribute(SUBSYSTEM_ADDRESS.append(PathElement.pathElement(ElytronDescriptionConstants.CERTIFICATE_AUTHORITY_ACCOUNT, "invalidCAA")),
                         new FailedOperationTransformationConfig.NewAttributesConfig(ElytronDescriptionConstants.CERTIFICATE_AUTHORITY)
                 )
@@ -149,7 +147,6 @@
                         FailedOperationTransformationConfig.REJECTED_RESOURCE)
                 .addFailedAttribute(SUBSYSTEM_ADDRESS.append(PathElement.pathElement(ElytronDescriptionConstants.TRUST_MANAGER, "TestingTrustManager")),
                         FailedOperationTransformationConfig.REJECTED_RESOURCE)
->>>>>>> cc832613
                 );
     }
 
