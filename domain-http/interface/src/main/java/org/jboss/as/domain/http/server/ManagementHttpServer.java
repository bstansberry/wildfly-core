/*
 * JBoss, Home of Professional Open Source.
 * Copyright 2011, Red Hat, Inc., and individual contributors
 * as indicated by the @author tags. See the copyright.txt file in the
 * distribution for a full listing of individual contributors.
 *
 * This is free software; you can redistribute it and/or modify it
 * under the terms of the GNU Lesser General Public License as
 * published by the Free Software Foundation; either version 2.1 of
 * the License, or (at your option) any later version.
 *
 * This software is distributed in the hope that it will be useful,
 * but WITHOUT ANY WARRANTY; without even the implied warranty of
 * MERCHANTABILITY or FITNESS FOR A PARTICULAR PURPOSE. See the GNU
 * Lesser General Public License for more details.
 *
 * You should have received a copy of the GNU Lesser General Public
 * License along with this software; if not, write to the Free
 * Software Foundation, Inc., 51 Franklin St, Fifth Floor, Boston, MA
 * 02110-1301 USA, or see the FSF site: http://www.fsf.org.
 */
package org.jboss.as.domain.http.server;

import static org.jboss.as.domain.http.server.logging.HttpServerLogger.ROOT_LOGGER;
import static org.xnio.Options.SSL_CLIENT_AUTH_MODE;

import java.io.IOException;
import java.net.InetSocketAddress;
import java.nio.charset.Charset;
import java.nio.charset.StandardCharsets;
import java.util.ArrayList;
import java.util.Collection;
import java.util.Collections;
import java.util.HashMap;
import java.util.HashSet;
import java.util.List;
import java.util.Map;
import java.util.Set;
import java.util.concurrent.Executor;
import java.util.function.Supplier;
import java.util.regex.Pattern;
import java.util.stream.Collectors;

import javax.net.ssl.SSLContext;

<<<<<<< HEAD
=======
import io.undertow.protocols.ssl.UndertowXnioSsl;
import io.undertow.security.api.AuthenticationMechanism;
import io.undertow.security.api.AuthenticationMode;
import io.undertow.security.handlers.AuthenticationCallHandler;
import io.undertow.security.handlers.AuthenticationConstraintHandler;
import io.undertow.security.handlers.AuthenticationMechanismsHandler;
import io.undertow.security.handlers.SecurityInitialHandler;
import io.undertow.security.handlers.SinglePortConfidentialityHandler;
import io.undertow.security.idm.DigestAlgorithm;
import io.undertow.security.impl.BasicAuthenticationMechanism;
import io.undertow.security.impl.CachedAuthenticatedSessionMechanism;
import io.undertow.security.impl.ClientCertAuthenticationMechanism;
import io.undertow.security.impl.DigestAuthenticationMechanism;
import io.undertow.security.impl.DigestQop;
import io.undertow.security.impl.GSSAPIAuthenticationMechanism;
import io.undertow.security.impl.SimpleNonceManager;
import io.undertow.server.HttpHandler;
import io.undertow.server.HttpServerExchange;
import io.undertow.server.handlers.CanonicalPathHandler;
import io.undertow.server.handlers.ChannelUpgradeHandler;
import io.undertow.server.handlers.PathHandler;
import io.undertow.server.handlers.ResponseCodeHandler;
import io.undertow.server.handlers.SetHeaderHandler;
import io.undertow.server.handlers.cache.CacheHandler;
import io.undertow.server.handlers.cache.DirectBufferCache;
import io.undertow.server.handlers.error.SimpleErrorPageHandler;
import io.undertow.server.handlers.resource.ResourceManager;
import io.undertow.server.protocol.http.HttpOpenListener;
import io.undertow.util.Headers;
import io.undertow.util.Methods;
>>>>>>> 31597247
import org.jboss.as.controller.ControlledProcessStateService;
import org.jboss.as.controller.ModelController;
import org.jboss.as.domain.http.server.cors.CorsHttpHandler;
import org.jboss.as.domain.http.server.logging.HttpServerLogger;
import org.jboss.as.domain.http.server.security.AnonymousMechanism;
import org.jboss.as.domain.http.server.security.AuthenticationMechanismWrapper;
import org.jboss.as.domain.http.server.security.DmrFailureReadinessHandler;
import org.jboss.as.domain.http.server.security.ElytronSubjectDoAsHandler;
import org.jboss.as.domain.http.server.security.LogoutHandler;
import org.jboss.as.domain.http.server.security.RealmIdentityManager;
import org.jboss.as.domain.http.server.security.RedirectReadinessHandler;
import org.jboss.as.domain.http.server.security.ServerSubjectFactory;
import org.jboss.as.domain.http.server.security.SubjectDoAsHandler;
import org.jboss.as.domain.management.AuthMechanism;
import org.jboss.as.domain.management.SecurityRealm;
import org.jboss.modules.ModuleLoadException;
<<<<<<< HEAD
import org.wildfly.elytron.web.undertow.server.ElytronContextAssociationHandler;
import org.wildfly.elytron.web.undertow.server.ElytronRunAsHandler;
import org.wildfly.security.auth.server.HttpAuthenticationFactory;
import org.wildfly.security.http.HttpServerAuthenticationMechanism;
=======
import org.jboss.msc.service.StartException;
import org.wildfly.common.Assert;
>>>>>>> 31597247
import org.xnio.BufferAllocator;
import org.xnio.ByteBufferSlicePool;
import org.xnio.ChannelListener;
import org.xnio.ChannelListeners;
import org.xnio.IoUtils;
import org.xnio.OptionMap;
import org.xnio.Options;
import org.xnio.SslClientAuthMode;
import org.xnio.StreamConnection;
import org.xnio.XnioWorker;
import org.xnio.channels.AcceptingChannel;
import org.xnio.conduits.StreamSinkConduit;
import org.xnio.ssl.SslConnection;
import org.xnio.ssl.XnioSsl;

import io.undertow.protocols.ssl.UndertowXnioSsl;
import io.undertow.security.api.AuthenticationMechanism;
import io.undertow.security.api.AuthenticationMode;
import io.undertow.security.handlers.AuthenticationCallHandler;
import io.undertow.security.handlers.AuthenticationConstraintHandler;
import io.undertow.security.handlers.AuthenticationMechanismsHandler;
import io.undertow.security.handlers.SecurityInitialHandler;
import io.undertow.security.handlers.SinglePortConfidentialityHandler;
import io.undertow.security.idm.DigestAlgorithm;
import io.undertow.security.impl.BasicAuthenticationMechanism;
import io.undertow.security.impl.CachedAuthenticatedSessionMechanism;
import io.undertow.security.impl.ClientCertAuthenticationMechanism;
import io.undertow.security.impl.DigestAuthenticationMechanism;
import io.undertow.security.impl.DigestQop;
import io.undertow.security.impl.GSSAPIAuthenticationMechanism;
import io.undertow.security.impl.SimpleNonceManager;
import io.undertow.server.HttpHandler;
import io.undertow.server.HttpServerExchange;
import io.undertow.server.handlers.BlockingHandler;
import io.undertow.server.handlers.CanonicalPathHandler;
import io.undertow.server.handlers.ChannelUpgradeHandler;
import io.undertow.server.handlers.PathHandler;
import io.undertow.server.handlers.SetHeaderHandler;
import io.undertow.server.handlers.cache.CacheHandler;
import io.undertow.server.handlers.cache.DirectBufferCache;
import io.undertow.server.handlers.error.SimpleErrorPageHandler;
import io.undertow.server.protocol.http.HttpOpenListener;
import io.undertow.util.Headers;

/**
 * The general HTTP server for handling management API requests.
 *
 * @author <a href="mailto:darran.lofthouse@jboss.com">Darran Lofthouse</a>
 */
public class ManagementHttpServer {


    public interface PathRemapper {
        String remapPath(String originalPath);
    }

    private static final Map<Pattern, Charset> USER_AGENT_CHARSET_MAP = generateCharsetMap();

    private static final Set<String> RESERVED_CONTEXTS;

    static {
        Set<String> set = new HashSet<>();
        set.add(DomainApiCheckHandler.PATH);
        set.add(DomainApiCheckHandler.GENERIC_CONTENT_REQUEST);
        set.add(LogoutHandler.PATH);
        set.add(ErrorContextHandler.ERROR_CONTEXT);
        RESERVED_CONTEXTS = Collections.unmodifiableSet(set);
    }

    private final HttpOpenListener openListener;
    private final InetSocketAddress httpAddress;
    private final InetSocketAddress secureAddress;
    private final XnioWorker worker;
    private volatile AcceptingChannel<StreamConnection> normalServer;
    private volatile AcceptingChannel<SslConnection> secureServer;
    private final SSLContext sslContext;
    private final SslClientAuthMode sslClientAuthMode;
    private final ExtensionHandlers extensionHandlers;

    private ManagementHttpServer(HttpOpenListener openListener, InetSocketAddress httpAddress, InetSocketAddress secureAddress, SSLContext sslContext,
                                 SslClientAuthMode sslClientAuthMode, XnioWorker worker, ExtensionHandlers extensionExtensionHandlers) {
        this.openListener = openListener;
        this.httpAddress = httpAddress;
        this.secureAddress = secureAddress;
        this.sslContext = sslContext;
        this.sslClientAuthMode = sslClientAuthMode;
        this.worker = worker;
        this.extensionHandlers = extensionExtensionHandlers;
    }

    public void start() {
        try {

            OptionMap.Builder serverOptionsBuilder = OptionMap.builder()
                    .set(Options.TCP_NODELAY, true)
                    .set(Options.REUSE_ADDRESSES, true);
            ChannelListener acceptListener = ChannelListeners.openListenerAdapter(openListener);
            if (httpAddress != null) {
                normalServer = worker.createStreamConnectionServer(httpAddress, acceptListener, serverOptionsBuilder.getMap());
                normalServer.resumeAccepts();
            }
            if (secureAddress != null) {
                if (sslClientAuthMode != null) {
                    serverOptionsBuilder.set(SSL_CLIENT_AUTH_MODE, sslClientAuthMode);
                }
                OptionMap secureOptions = serverOptionsBuilder.getMap();
                XnioSsl xnioSsl = new UndertowXnioSsl(worker.getXnio(), secureOptions, sslContext);
                secureServer = xnioSsl.createSslConnectionServer(worker, secureAddress, acceptListener, secureOptions);
                secureServer.resumeAccepts();
            }
        } catch (IOException e) {
            throw new RuntimeException(e);
        }
    }

    public void stop() {
        IoUtils.safeClose(normalServer);
        IoUtils.safeClose(secureServer);
    }

<<<<<<< HEAD
    private static SSLContext getSSLContext(Builder builder) {
        if (builder.sslContext != null) {
            return builder.sslContext;
        } else if (builder.securityRealm != null) {
            return builder.securityRealm.getSSLContext();
        } else {
            throw ROOT_LOGGER.noRealmOrSSLContext();
        }
    }
=======
    public void addStaticContext(String contextName, ResourceManager resourceManager) {
        Assert.checkNotNullParam("contextName", contextName);
        Assert.checkNotNullParam("resourceManager", resourceManager);
        String context = fixPath(contextName);
        // Reject reserved contexts or duplicate extensions
        if (extensionHandlers.reservedContexts.contains(context) || !extensionHandlers.extensionContexts.add(context)) {
            throw new IllegalStateException();
        }
        ResourceHandlerDefinition def = DomainUtil.createStaticContentHandler(resourceManager, context);
        HttpHandler readinessHandler = new RedirectReadinessHandler(extensionHandlers.securityRealm, def.getHandler(),
                ErrorContextHandler.ERROR_CONTEXT);
        extensionHandlers.extensionPathHandler.addPrefixPath(context, readinessHandler);
    }

    public void addManagementGetRemapContext(String contextName, PathRemapper remapper) {
        Assert.checkNotNullParam("contextName", contextName);
        String context = fixPath(contextName);
        // Reject reserved contexts or duplicate extensions
        if (extensionHandlers.reservedContexts.contains(context) || !extensionHandlers.extensionContexts.add(context)) {
            throw new IllegalStateException();
        }
        HttpHandler remapHandler = new RemapHandler(remapper, extensionHandlers.managementHandler);
        extensionHandlers.extensionPathHandler.addPrefixPath(context, remapHandler);
    }

    public void removeContext(String contextName) {
        Assert.checkNotNullParam("contextName", contextName);
        String context = fixPath(contextName);
        // Reject reserved contexts or non-existent extensions
        if (extensionHandlers.reservedContexts.contains(context) || !extensionHandlers.extensionContexts.contains(context)) {
            throw new IllegalStateException();
        }
        extensionHandlers.extensionContexts.remove(context);
        extensionHandlers.extensionPathHandler.removePrefixPath(context);
    }

    private static String fixPath(String contextName) {
        Assert.checkNotEmptyParam("contextName", contextName);
        return '/' == contextName.charAt(0) ? contextName : "/" + contextName;
    }

    public static ManagementHttpServer create(InetSocketAddress bindAddress, InetSocketAddress secureBindAddress, int backlog,
                                              ModelController modelController, SecurityRealm securityRealm, ControlledProcessStateService controlledProcessStateService,
                                              ConsoleMode consoleMode, String consoleSlot, final ChannelUpgradeHandler upgradeHandler,
                                              ManagementHttpRequestProcessor managementHttpRequestProcessor, Collection<String> allowedOrigins, XnioWorker worker, Executor managementExecutor) throws IOException, StartException {
>>>>>>> 31597247

    private static SslClientAuthMode getSslClientAuthMode(Builder builder) {
        if (builder.sslContext != null) {
            return null;
        } else if (builder.securityRealm != null) {
            Set<AuthMechanism> supportedMechanisms = builder.securityRealm.getSupportedAuthenticationMechanisms();
            if (supportedMechanisms.contains(AuthMechanism.CLIENT_CERT)) {
                if (supportedMechanisms.contains(AuthMechanism.DIGEST)
                        || supportedMechanisms.contains(AuthMechanism.PLAIN)) {
                    // Username / Password auth is possible so don't mandate a client certificate.
                    return SslClientAuthMode.REQUESTED;
                } else {
                    return SslClientAuthMode.REQUIRED;
                }
            }

            return null;
        } else {
            throw ROOT_LOGGER.noRealmOrSSLContext();
        }
    }

    private static ManagementHttpServer create(Builder builder) {
        SSLContext sslContext = null;
        SslClientAuthMode sslClientAuthMode = null;
        if (builder.secureBindAddress != null) {
            sslContext = getSSLContext(builder);
            if (sslContext == null) {
                throw ROOT_LOGGER.sslRequestedNoSslContext();
            }
            sslClientAuthMode = getSslClientAuthMode(builder);
        }

        HttpOpenListener openListener = new HttpOpenListener(new ByteBufferSlicePool(BufferAllocator.DIRECT_BYTE_BUFFER_ALLOCATOR, 4096, 10 * 4096));

        int secureRedirectPort = builder.secureBindAddress != null ? builder.secureBindAddress.getPort() : -1;
        // WFLY-2870 -- redirect not supported if bindAddress and secureBindAddress are using different InetAddress
        boolean redirectSupported = (builder.bindAddress == null || builder.secureBindAddress == null || builder.bindAddress.getAddress().equals(builder.secureBindAddress.getAddress()));
        if (!redirectSupported && secureRedirectPort > 0) {
            HttpServerLogger.ROOT_LOGGER.httpsRedirectNotSupported(builder.bindAddress.getAddress(), builder.secureBindAddress.getAddress());
            secureRedirectPort = -1;
        }

<<<<<<< HEAD
        setupOpenListener(openListener, secureRedirectPort, builder);
        return new ManagementHttpServer(openListener, builder.bindAddress, builder.secureBindAddress, sslContext, sslClientAuthMode, builder.worker);
    }

    private static void addRedirectRedinessHandler(PathHandler pathHandler, ResourceHandlerDefinition consoleHandler, Builder builder) {
        HttpHandler readinessHandler = new RedirectReadinessHandler(builder.securityRealm, consoleHandler.getHandler(), ErrorContextHandler.ERROR_CONTEXT);
        pathHandler.addPrefixPath(consoleHandler.getContext(), readinessHandler);
    }

    private static void addDmrRedinessHandler(PathHandler pathHandler, HttpHandler domainApiHandler, Builder builder) {
        HttpHandler readinessHandler = wrapXFrameOptions(new DmrFailureReadinessHandler(builder.securityRealm, domainApiHandler, ErrorContextHandler.ERROR_CONTEXT));
        pathHandler.addPrefixPath(DomainApiCheckHandler.PATH, readinessHandler);
        pathHandler.addExactPath("management-upload", readinessHandler);
    }

    private static void addLogoutHandler(PathHandler pathHandler, Builder builder) {
        if (builder.securityRealm != null) {
            pathHandler.addPrefixPath(LogoutHandler.PATH, wrapXFrameOptions(new LogoutHandler(builder.securityRealm.getName())));
        }
    }
=======
        final ExtensionHandlers extensionHandlers = setupOpenListener(openListener, modelController, consoleMode, consoleSlot, controlledProcessStateService,
                secureRedirectPort, securityRealm, upgradeHandler, managementHttpRequestProcessor, allowedOrigins, managementExecutor);
        return new ManagementHttpServer(openListener, bindAddress, secureBindAddress, sslContext, sslClientAuthMode, worker, extensionHandlers);
    }

    private static class ExtensionHandlers {
        private final PathHandler extensionPathHandler;
        private final HttpHandler managementHandler;
        private final SecurityRealm securityRealm;
        private final Set<String> reservedContexts;
        private final Set<String> extensionContexts = new HashSet<>();

        private ExtensionHandlers(PathHandler extensionPathHandler, HttpHandler managementHandler,
                                  SecurityRealm securityRealm, ResourceHandlerDefinition consoleHandler) {
            this.extensionPathHandler = extensionPathHandler;
            this.managementHandler = managementHandler;
            this.securityRealm = securityRealm;
            if (consoleHandler == null) {
                this.reservedContexts = RESERVED_CONTEXTS;
            } else {
                Set<String> set = new HashSet<>(RESERVED_CONTEXTS);
                set.add(consoleHandler.getContext());
                this.reservedContexts = Collections.unmodifiableSet(set);
            }
        }
    }

    private static ExtensionHandlers setupOpenListener(HttpOpenListener listener, ModelController modelController, ConsoleMode consoleMode,
                                                       String consoleSlot, ControlledProcessStateService controlledProcessStateService,
                                                       int secureRedirectPort, SecurityRealm securityRealm,
                                                       final ChannelUpgradeHandler upgradeHandler, final ManagementHttpRequestProcessor managementHttpRequestProcessor,
                                                       final Collection<String> allowedOrigins, Executor managementExecutor) {
>>>>>>> 31597247

    private static void setupOpenListener(HttpOpenListener listener, int secureRedirectPort, Builder builder) {
        CanonicalPathHandler canonicalPathHandler = new CanonicalPathHandler();

        ManagementHttpRequestHandler managementHttpRequestHandler = new ManagementHttpRequestHandler(builder.managementHttpRequestProcessor, canonicalPathHandler);
        CorsHttpHandler corsHandler = new CorsHttpHandler(managementHttpRequestHandler, builder.allowedOrigins);
        listener.setRootHandler(new UpgradeFixHandler(corsHandler));

        PathHandler pathHandler = new PathHandler();
        HttpHandler current = pathHandler;
        if (builder.upgradeHandler != null) {
            builder.upgradeHandler.setNonUpgradeHandler(current);
            current = builder.upgradeHandler;
        }

        if (secureRedirectPort > 0) {
            // Add handler for redirect from http to https if needed
            current = new SinglePortConfidentialityHandler(current, secureRedirectPort);
        }
        // caching handler, used for static resources
        current = new CacheHandler(new DirectBufferCache(1024, 1024 * 10, 1024 * 1000, BufferAllocator.BYTE_BUFFER_ALLOCATOR),
                current);
        current = new SimpleErrorPageHandler(current);

        canonicalPathHandler.setNext(current);

        ResourceHandlerDefinition consoleHandler = null;
        try {
            consoleHandler = builder.consoleMode.createConsoleHandler(builder.consoleSlot);
        } catch (ModuleLoadException e) {
            ROOT_LOGGER.consoleModuleNotFound(builder.consoleSlot == null ? "main" : builder.consoleSlot);
        }

        try {
            pathHandler.addPrefixPath(ErrorContextHandler.ERROR_CONTEXT, ErrorContextHandler.createErrorContext(builder.consoleSlot));
        } catch (ModuleLoadException e) {
            ROOT_LOGGER.errorContextModuleNotFound(builder.consoleSlot == null ? "main" : builder.consoleSlot);
        }

        ManagementRootConsoleRedirectHandler rootConsoleRedirectHandler = new ManagementRootConsoleRedirectHandler(consoleHandler);
        HttpHandler domainApiHandler = InExecutorHandler.wrap(
                builder.executor,
                associateIdentity(new DomainApiCheckHandler(builder.modelController, builder.controlledProcessStateService,
                        builder.allowedOrigins), builder)
        );

        pathHandler.addPrefixPath("/", rootConsoleRedirectHandler);
        if (consoleHandler != null) {
            addRedirectRedinessHandler(pathHandler, consoleHandler, builder);
        }

<<<<<<< HEAD
        domainApiHandler = secureDomainAccess(domainApiHandler, builder);
        addDmrRedinessHandler(pathHandler, domainApiHandler, builder);
        addLogoutHandler(pathHandler, builder);
    }
=======
        HttpHandler domainApiHandler = InExecutorHandler.wrap(
                managementExecutor,
                new DomainApiCheckHandler(modelController, controlledProcessStateService, allowedOrigins)
        );
        HttpHandler readinessHandler = wrapXFrameOptions(new DmrFailureReadinessHandler(securityRealm,
                secureDomainAccess(domainApiHandler, securityRealm), ErrorContextHandler.ERROR_CONTEXT));
        pathHandler.addPrefixPath(DomainApiCheckHandler.PATH, readinessHandler);
        pathHandler.addExactPath(DomainApiCheckHandler.GENERIC_CONTENT_REQUEST, readinessHandler);
>>>>>>> 31597247

    private static HttpHandler associateIdentity(HttpHandler domainHandler, final Builder builder) {
        if (builder.httpAuthenticationFactory != null) {
            domainHandler = new ElytronSubjectDoAsHandler(domainHandler, builder.httpAuthenticationFactory.getSecurityDomain());
            domainHandler = new ElytronRunAsHandler(domainHandler);
        } else if (builder.securityRealm != null) {
            domainHandler = new SubjectDoAsHandler(domainHandler);
        }

        return new BlockingHandler(domainHandler);
    }

    private static HttpHandler secureDomainAccess(HttpHandler domainHandler, final Builder builder) {
        if (builder.httpAuthenticationFactory != null) {
            return secureDomainAccess(domainHandler, builder.httpAuthenticationFactory);
        } else if (builder.securityRealm != null) {
            return secureDomainAccess(domainHandler, builder.securityRealm);
        }

<<<<<<< HEAD
        return domainHandler;
=======
        return new ExtensionHandlers(pathHandler, readinessHandler, securityRealm, consoleHandler);
>>>>>>> 31597247
    }

    private static HttpHandler secureDomainAccess(final HttpHandler domainHandler, final SecurityRealm securityRealm) {
        RealmIdentityManager rim = new RealmIdentityManager(securityRealm);
        List<AuthenticationMechanism> undertowMechanisms;
        if (securityRealm != null) {
            Set<AuthMechanism> mechanisms = securityRealm.getSupportedAuthenticationMechanisms();
            undertowMechanisms = new ArrayList<AuthenticationMechanism>(mechanisms.size());
            undertowMechanisms.add(wrap(new CachedAuthenticatedSessionMechanism(), null));
            for (AuthMechanism current : mechanisms) {
                switch (current) {
                    case KERBEROS:
                        undertowMechanisms.add(wrap(new GSSAPIAuthenticationMechanism(new ServerSubjectFactory(securityRealm,
                                rim)), current));
                        break;
                    case CLIENT_CERT:
                        undertowMechanisms.add(wrap(new ClientCertAuthenticationMechanism(), current));
                        break;
                    case DIGEST:
                        List<DigestAlgorithm> digestAlgorithms = Collections.singletonList(DigestAlgorithm.MD5);
                        List<DigestQop> digestQops = Collections.singletonList(DigestQop.AUTH);
                        undertowMechanisms.add(wrap(new DigestAuthenticationMechanism(digestAlgorithms, digestQops,
                                securityRealm.getName(), "/management", new SimpleNonceManager()), current));
                        break;
                    case PLAIN:
                        undertowMechanisms.add(wrap(new BasicAuthenticationMechanism(securityRealm.getName(), "BASIC", false, null, StandardCharsets.UTF_8, USER_AGENT_CHARSET_MAP), current));
                        break;
                    case LOCAL:
                        break;
                }
            }
        } else {
            undertowMechanisms = Collections.singletonList(wrap(new AnonymousMechanism(), null));
        }

        // If the only mechanism is the cached mechanism then no need to add these.
        HttpHandler current = domainHandler;
        current = new AuthenticationCallHandler(current);
        // Currently the security handlers are being added after a PATH handler so we know authentication is required by
        // this point.
        current = new AuthenticationConstraintHandler(current);
        current = new AuthenticationMechanismsHandler(current, undertowMechanisms);

        return new SecurityInitialHandler(AuthenticationMode.PRO_ACTIVE, rim, current);
    }

    private static Map<Pattern, Charset> generateCharsetMap() {
        final Map<Pattern, Charset> charsetMap = new HashMap<>();
        charsetMap.put(Pattern.compile("Mozilla/5\\.0 \\(.*\\) Gecko/.* Firefox/.*"), StandardCharsets.ISO_8859_1);
        charsetMap.put(Pattern.compile("(?!.*OPR)(?!.*Chrome)Mozilla/5\\.0 \\(.*\\).* Safari/.*"), StandardCharsets.ISO_8859_1);
        charsetMap.put(Pattern.compile("Mozilla/5\\.0 \\(.*; Trident/.*; rv:.*\\).*"), StandardCharsets.ISO_8859_1);
        charsetMap.put(Pattern.compile("Mozilla/5\\.0 \\(.* MSIE.* Trident/.*\\)"), StandardCharsets.ISO_8859_1);
        return Collections.unmodifiableMap(charsetMap);
    }

    private static AuthenticationMechanism wrap(final AuthenticationMechanism toWrap, final AuthMechanism mechanism) {
        return new AuthenticationMechanismWrapper(toWrap, mechanism);
    }

    private static HttpHandler secureDomainAccess(HttpHandler domainHandler, final HttpAuthenticationFactory httpAuthenticationFactory) {
        domainHandler = new AuthenticationCallHandler(domainHandler);
        domainHandler = new AuthenticationConstraintHandler(domainHandler);
        Supplier<List<HttpServerAuthenticationMechanism>> mechanismSupplier = () ->
            httpAuthenticationFactory.getMechanismNames().stream()
            .map(s -> {
                    try {
                        return httpAuthenticationFactory.createMechanism(s);
                    } catch (Exception e) {
                        return null;
                    }
                })
            .collect(Collectors.toList());
        domainHandler = ElytronContextAssociationHandler.builder()
                .setNext(domainHandler)
                .setMechanismSupplier(mechanismSupplier)
                .build();

        return domainHandler;
    }

    private static HttpHandler wrapXFrameOptions(final HttpHandler toWrap) {
        return new SetHeaderHandler(toWrap, "X-Frame-Options", "SAMEORIGIN");
    }

    public static Builder builder() {
        return new Builder();
    }

    public static class Builder {

        private boolean built = false;

        private InetSocketAddress bindAddress;
        private InetSocketAddress secureBindAddress;
        private ModelController modelController;
        private SecurityRealm securityRealm;
        private SSLContext sslContext;
        private HttpAuthenticationFactory httpAuthenticationFactory;
        private ControlledProcessStateService controlledProcessStateService;
        private ConsoleMode consoleMode;
        private String consoleSlot;
        private ChannelUpgradeHandler upgradeHandler;
        private ManagementHttpRequestProcessor managementHttpRequestProcessor;
        private Collection<String> allowedOrigins;
        private XnioWorker worker;
        private Executor executor;

        private Builder() {
        }

        public Builder setBindAddress(InetSocketAddress bindAddress) {
            assertNotBuilt();
            this.bindAddress = bindAddress;

            return this;
        }

        public Builder setSecureBindAddress(InetSocketAddress secureBindAddress) {
            assertNotBuilt();
            this.secureBindAddress = secureBindAddress;

            return this;
        }

        public Builder setModelController(ModelController modelController) {
            assertNotBuilt();
            this.modelController = modelController;

            return this;
        }

        public Builder setSecurityRealm(SecurityRealm securityRealm) {
            assertNotBuilt();
            this.securityRealm = securityRealm;

            return this;
        }

        public Builder setSSLContext(SSLContext sslContext) {
            assertNotBuilt();
            this.sslContext = sslContext;

            return this;
        }

        public Builder setHttpServerAuthentication(HttpAuthenticationFactory httpAuthenticationFactory) {
            assertNotBuilt();
            this.httpAuthenticationFactory = httpAuthenticationFactory;

            return this;
        }

        public Builder setControlledProcessStateService(ControlledProcessStateService controlledProcessStateService) {
            assertNotBuilt();
            this.controlledProcessStateService = controlledProcessStateService;

            return this;
        }

        public Builder setConsoleMode(ConsoleMode consoleMode) {
            assertNotBuilt();
            this.consoleMode = consoleMode;

            return this;
        }

        public Builder setConsoleSlot(String consoleSlot) {
            assertNotBuilt();
            this.consoleSlot = consoleSlot;

            return this;
        }

        public Builder setChannelUpgradeHandler(ChannelUpgradeHandler upgradeHandler) {
            assertNotBuilt();
            this.upgradeHandler = upgradeHandler;

            return this;
        }

        public Builder setManagementHttpRequestProcessor(ManagementHttpRequestProcessor managementHttpRequestProcessor) {
            assertNotBuilt();
            this.managementHttpRequestProcessor = managementHttpRequestProcessor;

            return this;
        }

        public Builder setAllowedOrigins(Collection<String> allowedOrigins) {
            assertNotBuilt();
            this.allowedOrigins = allowedOrigins;

            return this;
        }

        public Builder setWorker(XnioWorker worker) {
            assertNotBuilt();
            this.worker = worker;

            return this;
        }

        public Builder setExecutor(Executor executor) {
            assertNotBuilt();
            this.executor = executor;

            return this;
        }

        public ManagementHttpServer build() {
            assertNotBuilt();

            ManagementHttpServer managementHttpServer = create(this);
            built = true;

            return managementHttpServer;
        }

        private void assertNotBuilt() {
            if (built) {
                throw ROOT_LOGGER.managementHttpServerAlreadyBuild();
            }
        }
    }

    /**
     * Handler to work around a bug with old XNIO versions that did not handle
     * content-length for HTTP upgrade. This should be removed when it is no longer
     * nessesary to support WF 8.x clients.
     */
    private static class UpgradeFixHandler implements HttpHandler {

        final HttpHandler next;

        private UpgradeFixHandler(HttpHandler next) {
            this.next = next;
        }

        @Override
        public void handleRequest(HttpServerExchange exchange) throws Exception {
            if(exchange.getRequestHeaders().contains(Headers.UPGRADE)) {
                exchange.addResponseWrapper((factory, ex) -> {
                    StreamSinkConduit ret = factory.create();
                    if(exchange.getResponseHeaders().contains(Headers.UPGRADE)) {
                        exchange.getResponseHeaders().add(Headers.CONTENT_LENGTH, "0");
                    }
                    return ret;
                });
            }
            next.handleRequest(exchange);
        }
    }

<<<<<<< HEAD
=======
    private static class RemapHandler implements HttpHandler {

        private final PathRemapper remapper;
        private final HttpHandler next;

        private RemapHandler(PathRemapper remapper, HttpHandler next) {
            this.remapper = remapper;
            this.next = next;
        }

        @Override
        public void handleRequest(HttpServerExchange exchange) throws Exception {
            if (Methods.POST.equals(exchange.getRequestMethod()))  {
                ResponseCodeHandler.HANDLE_405.handleRequest(exchange);
                return;
            }
            String origReqPath = exchange.getRelativePath();
            String remapped = remapper.remapPath(origReqPath);
            if (remapped == null) {
                ResponseCodeHandler.HANDLE_404.handleRequest(exchange);
                return;
            }
            exchange.setRelativePath(remapped);

            // Note: we only change the relative path, not other exchange data that
            // incorporates it (like getRequestPath(), getRequestURL()) and not the
            // resolved path. If this request gets to DomainApiHandler, it should
            // work off the relative path. Other handlers in between may need the
            // original data.

            next.handleRequest(exchange);
        }
    }
>>>>>>> 31597247
}<|MERGE_RESOLUTION|>--- conflicted
+++ resolved
@@ -43,39 +43,6 @@
 
 import javax.net.ssl.SSLContext;
 
-<<<<<<< HEAD
-=======
-import io.undertow.protocols.ssl.UndertowXnioSsl;
-import io.undertow.security.api.AuthenticationMechanism;
-import io.undertow.security.api.AuthenticationMode;
-import io.undertow.security.handlers.AuthenticationCallHandler;
-import io.undertow.security.handlers.AuthenticationConstraintHandler;
-import io.undertow.security.handlers.AuthenticationMechanismsHandler;
-import io.undertow.security.handlers.SecurityInitialHandler;
-import io.undertow.security.handlers.SinglePortConfidentialityHandler;
-import io.undertow.security.idm.DigestAlgorithm;
-import io.undertow.security.impl.BasicAuthenticationMechanism;
-import io.undertow.security.impl.CachedAuthenticatedSessionMechanism;
-import io.undertow.security.impl.ClientCertAuthenticationMechanism;
-import io.undertow.security.impl.DigestAuthenticationMechanism;
-import io.undertow.security.impl.DigestQop;
-import io.undertow.security.impl.GSSAPIAuthenticationMechanism;
-import io.undertow.security.impl.SimpleNonceManager;
-import io.undertow.server.HttpHandler;
-import io.undertow.server.HttpServerExchange;
-import io.undertow.server.handlers.CanonicalPathHandler;
-import io.undertow.server.handlers.ChannelUpgradeHandler;
-import io.undertow.server.handlers.PathHandler;
-import io.undertow.server.handlers.ResponseCodeHandler;
-import io.undertow.server.handlers.SetHeaderHandler;
-import io.undertow.server.handlers.cache.CacheHandler;
-import io.undertow.server.handlers.cache.DirectBufferCache;
-import io.undertow.server.handlers.error.SimpleErrorPageHandler;
-import io.undertow.server.handlers.resource.ResourceManager;
-import io.undertow.server.protocol.http.HttpOpenListener;
-import io.undertow.util.Headers;
-import io.undertow.util.Methods;
->>>>>>> 31597247
 import org.jboss.as.controller.ControlledProcessStateService;
 import org.jboss.as.controller.ModelController;
 import org.jboss.as.domain.http.server.cors.CorsHttpHandler;
@@ -92,15 +59,9 @@
 import org.jboss.as.domain.management.AuthMechanism;
 import org.jboss.as.domain.management.SecurityRealm;
 import org.jboss.modules.ModuleLoadException;
-<<<<<<< HEAD
-import org.wildfly.elytron.web.undertow.server.ElytronContextAssociationHandler;
-import org.wildfly.elytron.web.undertow.server.ElytronRunAsHandler;
+import org.wildfly.common.Assert;
 import org.wildfly.security.auth.server.HttpAuthenticationFactory;
 import org.wildfly.security.http.HttpServerAuthenticationMechanism;
-=======
-import org.jboss.msc.service.StartException;
-import org.wildfly.common.Assert;
->>>>>>> 31597247
 import org.xnio.BufferAllocator;
 import org.xnio.ByteBufferSlicePool;
 import org.xnio.ChannelListener;
@@ -138,12 +99,15 @@
 import io.undertow.server.handlers.CanonicalPathHandler;
 import io.undertow.server.handlers.ChannelUpgradeHandler;
 import io.undertow.server.handlers.PathHandler;
+import io.undertow.server.handlers.ResponseCodeHandler;
 import io.undertow.server.handlers.SetHeaderHandler;
 import io.undertow.server.handlers.cache.CacheHandler;
 import io.undertow.server.handlers.cache.DirectBufferCache;
 import io.undertow.server.handlers.error.SimpleErrorPageHandler;
+import io.undertow.server.handlers.resource.ResourceManager;
 import io.undertow.server.protocol.http.HttpOpenListener;
 import io.undertow.util.Headers;
+import io.undertow.util.Methods;
 
 /**
  * The general HTTP server for handling management API requests.
@@ -221,7 +185,47 @@
         IoUtils.safeClose(secureServer);
     }
 
-<<<<<<< HEAD
+    public void addStaticContext(String contextName, ResourceManager resourceManager) {
+        Assert.checkNotNullParam("contextName", contextName);
+        Assert.checkNotNullParam("resourceManager", resourceManager);
+        String context = fixPath(contextName);
+        // Reject reserved contexts or duplicate extensions
+        if (extensionHandlers.reservedContexts.contains(context) || !extensionHandlers.extensionContexts.add(context)) {
+            throw new IllegalStateException();
+        }
+        ResourceHandlerDefinition def = DomainUtil.createStaticContentHandler(resourceManager, context);
+        HttpHandler readinessHandler = new RedirectReadinessHandler(extensionHandlers.securityRealm, def.getHandler(),
+                ErrorContextHandler.ERROR_CONTEXT);
+        extensionHandlers.extensionPathHandler.addPrefixPath(context, readinessHandler);
+    }
+
+    public void addManagementGetRemapContext(String contextName, PathRemapper remapper) {
+        Assert.checkNotNullParam("contextName", contextName);
+        String context = fixPath(contextName);
+        // Reject reserved contexts or duplicate extensions
+        if (extensionHandlers.reservedContexts.contains(context) || !extensionHandlers.extensionContexts.add(context)) {
+            throw new IllegalStateException();
+        }
+        HttpHandler remapHandler = new RemapHandler(remapper, extensionHandlers.managementHandler);
+        extensionHandlers.extensionPathHandler.addPrefixPath(context, remapHandler);
+    }
+
+    public void removeContext(String contextName) {
+        Assert.checkNotNullParam("contextName", contextName);
+        String context = fixPath(contextName);
+        // Reject reserved contexts or non-existent extensions
+        if (extensionHandlers.reservedContexts.contains(context) || !extensionHandlers.extensionContexts.contains(context)) {
+            throw new IllegalStateException();
+        }
+        extensionHandlers.extensionContexts.remove(context);
+        extensionHandlers.extensionPathHandler.removePrefixPath(context);
+    }
+
+    private static String fixPath(String contextName) {
+        Assert.checkNotEmptyParam("contextName", contextName);
+        return '/' == contextName.charAt(0) ? contextName : "/" + contextName;
+    }
+
     private static SSLContext getSSLContext(Builder builder) {
         if (builder.sslContext != null) {
             return builder.sslContext;
@@ -231,53 +235,6 @@
             throw ROOT_LOGGER.noRealmOrSSLContext();
         }
     }
-=======
-    public void addStaticContext(String contextName, ResourceManager resourceManager) {
-        Assert.checkNotNullParam("contextName", contextName);
-        Assert.checkNotNullParam("resourceManager", resourceManager);
-        String context = fixPath(contextName);
-        // Reject reserved contexts or duplicate extensions
-        if (extensionHandlers.reservedContexts.contains(context) || !extensionHandlers.extensionContexts.add(context)) {
-            throw new IllegalStateException();
-        }
-        ResourceHandlerDefinition def = DomainUtil.createStaticContentHandler(resourceManager, context);
-        HttpHandler readinessHandler = new RedirectReadinessHandler(extensionHandlers.securityRealm, def.getHandler(),
-                ErrorContextHandler.ERROR_CONTEXT);
-        extensionHandlers.extensionPathHandler.addPrefixPath(context, readinessHandler);
-    }
-
-    public void addManagementGetRemapContext(String contextName, PathRemapper remapper) {
-        Assert.checkNotNullParam("contextName", contextName);
-        String context = fixPath(contextName);
-        // Reject reserved contexts or duplicate extensions
-        if (extensionHandlers.reservedContexts.contains(context) || !extensionHandlers.extensionContexts.add(context)) {
-            throw new IllegalStateException();
-        }
-        HttpHandler remapHandler = new RemapHandler(remapper, extensionHandlers.managementHandler);
-        extensionHandlers.extensionPathHandler.addPrefixPath(context, remapHandler);
-    }
-
-    public void removeContext(String contextName) {
-        Assert.checkNotNullParam("contextName", contextName);
-        String context = fixPath(contextName);
-        // Reject reserved contexts or non-existent extensions
-        if (extensionHandlers.reservedContexts.contains(context) || !extensionHandlers.extensionContexts.contains(context)) {
-            throw new IllegalStateException();
-        }
-        extensionHandlers.extensionContexts.remove(context);
-        extensionHandlers.extensionPathHandler.removePrefixPath(context);
-    }
-
-    private static String fixPath(String contextName) {
-        Assert.checkNotEmptyParam("contextName", contextName);
-        return '/' == contextName.charAt(0) ? contextName : "/" + contextName;
-    }
-
-    public static ManagementHttpServer create(InetSocketAddress bindAddress, InetSocketAddress secureBindAddress, int backlog,
-                                              ModelController modelController, SecurityRealm securityRealm, ControlledProcessStateService controlledProcessStateService,
-                                              ConsoleMode consoleMode, String consoleSlot, final ChannelUpgradeHandler upgradeHandler,
-                                              ManagementHttpRequestProcessor managementHttpRequestProcessor, Collection<String> allowedOrigins, XnioWorker worker, Executor managementExecutor) throws IOException, StartException {
->>>>>>> 31597247
 
     private static SslClientAuthMode getSslClientAuthMode(Builder builder) {
         if (builder.sslContext != null) {
@@ -321,9 +278,8 @@
             secureRedirectPort = -1;
         }
 
-<<<<<<< HEAD
-        setupOpenListener(openListener, secureRedirectPort, builder);
-        return new ManagementHttpServer(openListener, builder.bindAddress, builder.secureBindAddress, sslContext, sslClientAuthMode, builder.worker);
+        final ExtensionHandlers extensionHandlers = setupOpenListener(openListener, secureRedirectPort, builder);
+        return new ManagementHttpServer(openListener, builder.bindAddress, builder.secureBindAddress, sslContext, sslClientAuthMode, builder.worker, extensionHandlers);
     }
 
     private static void addRedirectRedinessHandler(PathHandler pathHandler, ResourceHandlerDefinition consoleHandler, Builder builder) {
@@ -331,21 +287,18 @@
         pathHandler.addPrefixPath(consoleHandler.getContext(), readinessHandler);
     }
 
-    private static void addDmrRedinessHandler(PathHandler pathHandler, HttpHandler domainApiHandler, Builder builder) {
+    private static HttpHandler addDmrRedinessHandler(PathHandler pathHandler, HttpHandler domainApiHandler, Builder builder) {
         HttpHandler readinessHandler = wrapXFrameOptions(new DmrFailureReadinessHandler(builder.securityRealm, domainApiHandler, ErrorContextHandler.ERROR_CONTEXT));
         pathHandler.addPrefixPath(DomainApiCheckHandler.PATH, readinessHandler);
-        pathHandler.addExactPath("management-upload", readinessHandler);
+        pathHandler.addExactPath(DomainApiCheckHandler.GENERIC_CONTENT_REQUEST, readinessHandler);
+
+        return readinessHandler;
     }
 
     private static void addLogoutHandler(PathHandler pathHandler, Builder builder) {
         if (builder.securityRealm != null) {
             pathHandler.addPrefixPath(LogoutHandler.PATH, wrapXFrameOptions(new LogoutHandler(builder.securityRealm.getName())));
         }
-    }
-=======
-        final ExtensionHandlers extensionHandlers = setupOpenListener(openListener, modelController, consoleMode, consoleSlot, controlledProcessStateService,
-                secureRedirectPort, securityRealm, upgradeHandler, managementHttpRequestProcessor, allowedOrigins, managementExecutor);
-        return new ManagementHttpServer(openListener, bindAddress, secureBindAddress, sslContext, sslClientAuthMode, worker, extensionHandlers);
     }
 
     private static class ExtensionHandlers {
@@ -370,14 +323,7 @@
         }
     }
 
-    private static ExtensionHandlers setupOpenListener(HttpOpenListener listener, ModelController modelController, ConsoleMode consoleMode,
-                                                       String consoleSlot, ControlledProcessStateService controlledProcessStateService,
-                                                       int secureRedirectPort, SecurityRealm securityRealm,
-                                                       final ChannelUpgradeHandler upgradeHandler, final ManagementHttpRequestProcessor managementHttpRequestProcessor,
-                                                       final Collection<String> allowedOrigins, Executor managementExecutor) {
->>>>>>> 31597247
-
-    private static void setupOpenListener(HttpOpenListener listener, int secureRedirectPort, Builder builder) {
+    private static ExtensionHandlers setupOpenListener(HttpOpenListener listener, int secureRedirectPort, Builder builder) {
         CanonicalPathHandler canonicalPathHandler = new CanonicalPathHandler();
 
         ManagementHttpRequestHandler managementHttpRequestHandler = new ManagementHttpRequestHandler(builder.managementHttpRequestProcessor, canonicalPathHandler);
@@ -427,21 +373,12 @@
             addRedirectRedinessHandler(pathHandler, consoleHandler, builder);
         }
 
-<<<<<<< HEAD
         domainApiHandler = secureDomainAccess(domainApiHandler, builder);
-        addDmrRedinessHandler(pathHandler, domainApiHandler, builder);
+        HttpHandler readinessHandler = addDmrRedinessHandler(pathHandler, domainApiHandler, builder);
         addLogoutHandler(pathHandler, builder);
-    }
-=======
-        HttpHandler domainApiHandler = InExecutorHandler.wrap(
-                managementExecutor,
-                new DomainApiCheckHandler(modelController, controlledProcessStateService, allowedOrigins)
-        );
-        HttpHandler readinessHandler = wrapXFrameOptions(new DmrFailureReadinessHandler(securityRealm,
-                secureDomainAccess(domainApiHandler, securityRealm), ErrorContextHandler.ERROR_CONTEXT));
-        pathHandler.addPrefixPath(DomainApiCheckHandler.PATH, readinessHandler);
-        pathHandler.addExactPath(DomainApiCheckHandler.GENERIC_CONTENT_REQUEST, readinessHandler);
->>>>>>> 31597247
+
+        return new ExtensionHandlers(pathHandler, readinessHandler, securityRealm, consoleHandler);
+    }
 
     private static HttpHandler associateIdentity(HttpHandler domainHandler, final Builder builder) {
         if (builder.httpAuthenticationFactory != null) {
@@ -460,12 +397,6 @@
         } else if (builder.securityRealm != null) {
             return secureDomainAccess(domainHandler, builder.securityRealm);
         }
-
-<<<<<<< HEAD
-        return domainHandler;
-=======
-        return new ExtensionHandlers(pathHandler, readinessHandler, securityRealm, consoleHandler);
->>>>>>> 31597247
     }
 
     private static HttpHandler secureDomainAccess(final HttpHandler domainHandler, final SecurityRealm securityRealm) {
@@ -718,8 +649,6 @@
         }
     }
 
-<<<<<<< HEAD
-=======
     private static class RemapHandler implements HttpHandler {
 
         private final PathRemapper remapper;
@@ -753,5 +682,5 @@
             next.handleRequest(exchange);
         }
     }
->>>>>>> 31597247
+
 }