--- conflicted
+++ resolved
@@ -303,12 +303,8 @@
     private final boolean startSuspended;
     private final boolean startGracefully;
     private final GitRepository repository;
-<<<<<<< HEAD
-    private final Stability stability;
+    private volatile Stability stability;
     private final Set<Stability> stabilities;
-=======
-    private volatile Stability stability;
->>>>>>> cf9b32e0
 
     public ServerEnvironment(final String hostControllerName, final Properties props, final Map<String, String> env, final String serverConfig,
             final ConfigurationFile.InteractionPolicy configInteractionPolicy, final LaunchType launchType,
@@ -529,14 +525,10 @@
             }
 
             this.stability = getEnumProperty(props, ProcessEnvironment.STABILITY, productConfig.getDefaultStability());
-<<<<<<< HEAD
             this.stabilities = productConfig.getStabilitySet();
             if (!stabilities.contains(this.stability)) {
                 throw ServerLogger.ROOT_LOGGER.unsupportedStability(this.stability, productConfig.getProductName());
             }
-=======
-            checkStabilityIsValidForInstallation(productConfig, this.stability);
->>>>>>> cf9b32e0
         }
         boolean allowExecutor = true;
         String maxThreads = WildFlySecurityManager.getPropertyPrivileged(BOOTSTRAP_MAX_THREADS, null);
