--- conflicted
+++ resolved
@@ -138,12 +138,8 @@
                 .addDependency(HttpListenerRegistryService.SERVICE_NAME, ListenerRegistry.class, undertowService.getListenerRegistry())
                 .addDependency(requestProcessorName, ManagementHttpRequestProcessor.class, undertowService.getRequestProcessorValue())
                 .addDependency(ManagementWorkerService.SERVICE_NAME, XnioWorker.class, undertowService.getWorker())
-<<<<<<< HEAD
+                .addDependency(Services.JBOSS_SERVER_EXECUTOR, Executor.class, undertowService.getManagementExecutor())
                 .addInjection(undertowService.getAllowedOriginsInjector(), commonPolicy.getAllowedOrigins());
-=======
-                .addDependency(Services.JBOSS_SERVER_EXECUTOR, Executor.class, undertowService.getManagementExecutor())
-                .addInjection(undertowService.getAllowedOriginsInjector(), allowedOrigins);
->>>>>>> 8f9877c6
 
             if (socketBindingServiceName != null) {
                 undertowBuilder.addDependency(socketBindingServiceName, SocketBinding.class, undertowService.getSocketBindingInjector());
