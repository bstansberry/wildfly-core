--- conflicted
+++ resolved
@@ -172,12 +172,6 @@
             }
         }
     }
-<<<<<<< HEAD
-
-    @Override
-    public List<AccessConstraintDefinition> getAccessConstraints() {
-        return accessConstraints;
-    }
 
     private class HttpUpgradeAttributeHandler implements OperationStepHandler {
 
@@ -202,6 +196,5 @@
         }
 
     }
-=======
->>>>>>> c336eed3
+
 }