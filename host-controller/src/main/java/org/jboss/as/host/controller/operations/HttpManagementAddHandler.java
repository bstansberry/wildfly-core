--- conflicted
+++ resolved
@@ -61,11 +61,8 @@
 import org.jboss.msc.service.ServiceController;
 import org.jboss.msc.service.ServiceName;
 import org.jboss.msc.service.ServiceTarget;
-<<<<<<< HEAD
 import org.wildfly.security.auth.server.HttpAuthenticationFactory;
-=======
 import org.xnio.XnioWorker;
->>>>>>> e998d2bb
 
 /**
  * A handler that activates the HTTP management API.
@@ -74,11 +71,8 @@
  * @author <a href="mailto:darran.lofthouse@jboss.com">Darran Lofthouse</a>
  */
 public class HttpManagementAddHandler extends BaseHttpInterfaceAddStepHandler {
-<<<<<<< HEAD
 
     private static final String HTTP_SERVER_AUTHENTICATION_CAPABILITY = "org.wildfly.security.http-server-authentication";
-=======
->>>>>>> e998d2bb
 
     public static final String OPERATION_NAME = ModelDescriptionConstants.ADD;
 
@@ -100,10 +94,7 @@
     protected void installServices(OperationContext context, HttpInterfaceCommonPolicy commonPolicy, ModelNode model) throws OperationFailedException {
         populateHostControllerInfo(hostControllerInfo, context, model);
 
-<<<<<<< HEAD
         RunningMode runningMode = context.getRunningMode();
-=======
->>>>>>> e998d2bb
         ServiceTarget serviceTarget = context.getServiceTarget();
         boolean onDemand = context.isBooting();
         String interfaceName = hostControllerInfo.getHttpManagementInterface();
@@ -125,6 +116,7 @@
         } else {
             consoleMode = ConsoleMode.NO_CONSOLE;
         }
+
         NativeManagementServices.installManagementWorkerService(serviceTarget, context.getServiceRegistry(false));
 
         // Track active requests
@@ -148,7 +140,6 @@
                 .addInjection(service.getSecurePortInjector(), securePort)
                 .addInjection(service.getAllowedOriginsInjector(), commonPolicy.getAllowedOrigins());
 
-<<<<<<< HEAD
         String httpServerAuthentication = commonPolicy.getHttpServerAuthentication();
         String securityRealm = commonPolicy.getSecurityRealm();
         if (httpServerAuthentication != null) {
@@ -156,10 +147,6 @@
                     buildDynamicCapabilityName(HTTP_SERVER_AUTHENTICATION_CAPABILITY, httpServerAuthentication),
                     HttpAuthenticationFactory.class), HttpAuthenticationFactory.class, service.getHttpServerAuthenticationInjector());
         } else if (securityRealm != null) {
-=======
-        String securityRealm = commonPolicy.getSecurityRealm();
-        if (securityRealm != null) {
->>>>>>> e998d2bb
             SecurityRealm.ServiceUtil.addDependency(builder, service.getSecurityRealmInjector(), securityRealm, false);
         } else {
             ROOT_LOGGER.httpManagementInterfaceIsUnsecured();
