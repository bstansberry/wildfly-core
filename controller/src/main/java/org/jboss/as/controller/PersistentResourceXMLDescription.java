package org.jboss.as.controller;

import static javax.xml.stream.XMLStreamConstants.END_ELEMENT;
import static org.jboss.as.controller.descriptions.ModelDescriptionConstants.ADDRESS;
import static org.jboss.as.controller.descriptions.ModelDescriptionConstants.NAME;

import java.util.ArrayList;
import java.util.Collection;
import java.util.Collections;
import java.util.HashMap;
import java.util.HashSet;
import java.util.LinkedHashMap;
import java.util.LinkedList;
import java.util.List;
import java.util.Map;
import java.util.Set;
import java.util.stream.Collectors;

import javax.xml.stream.XMLStreamConstants;
import javax.xml.stream.XMLStreamException;

import org.jboss.as.controller.descriptions.ModelDescriptionConstants;
import org.jboss.as.controller.logging.ControllerLogger;
import org.jboss.as.controller.operations.common.Util;
import org.jboss.as.controller.parsing.Element;
import org.jboss.as.controller.parsing.ParseUtils;
import org.jboss.dmr.ModelNode;
import org.jboss.staxmapper.XMLExtendedStreamReader;
import org.jboss.staxmapper.XMLExtendedStreamWriter;

/**
 * A representation of a resource as needed by the XML parser.
 *
 * @author Tomaz Cerar
 * @author Stuart Douglas
 */
public final class PersistentResourceXMLDescription {

    protected final PersistentResourceDefinition resourceDefinition;
    protected final String xmlElementName;
    protected final String xmlWrapperElement;
    protected final LinkedHashMap<String, LinkedHashMap<String, AttributeDefinition>> attributesByGroup;
    protected final List<PersistentResourceXMLDescription> children;
    protected final Map<String, AttributeDefinition> attributeElements = new HashMap<>();
    protected final boolean useValueAsElementName;
    protected final boolean noAddOperation;
    protected final AdditionalOperationsGenerator additionalOperationsGenerator;
    private boolean flushRequired = true;
    private boolean childAlreadyRead = false;
    private final Map<String, AttributeParser> attributeParsers;
    private final Map<String, AttributeMarshaller> attributeMarshallers;
    private final boolean useElementsForGroups;
    private final String namespaceURI;
    private final Set<String> attributeGroups;
    private final String forcedName;
    private final boolean marshallDefaultValues;
    //name of the attribute that is used for wildcard elements
    private final String nameAttributeName;


    private PersistentResourceXMLDescription(PersistentResourceXMLBuilder builder) {
        this.resourceDefinition = builder.resourceDefinition;
        this.xmlElementName = builder.xmlElementName;
        this.xmlWrapperElement = builder.xmlWrapperElement;
        this.useElementsForGroups = builder.useElementsForGroups;
        this.attributesByGroup = new LinkedHashMap<>();
        this.namespaceURI = builder.namespaceURI;
        if (useElementsForGroups) {
            // Ensure we have a map for the default group even if there are no attributes so we don't NPE later
            this.attributesByGroup.put(null, new LinkedHashMap<String, AttributeDefinition>());
            this.attributeGroups = new HashSet<>();
            // Segregate attributes by group
            for (AttributeDefinition ad : builder.attributeList) {

                LinkedHashMap<String, AttributeDefinition> forGroup = this.attributesByGroup.get(ad.getAttributeGroup());
                if (forGroup == null) {
                    forGroup = new LinkedHashMap<>();
                    this.attributesByGroup.put(ad.getAttributeGroup(), forGroup);
                    this.attributeGroups.add(ad.getAttributeGroup());
                }
                forGroup.put(ad.getXmlName(), ad);

                if (ad.getParser() != null && ad.getParser().isParseAsElement()) {
                    attributeElements.put(ad.getParser().getXmlName(ad), ad);
                }

            }
        } else {
            LinkedHashMap<String, AttributeDefinition> attrs = new LinkedHashMap<>();
            for (AttributeDefinition ad : builder.attributeList) {
                attrs.put(ad.getXmlName(), ad);
            }
            // Ignore attribute-group, treat all as if they are in the default group
            this.attributesByGroup.put(null, attrs);
            this.attributeGroups = null;
        }
        this.children = new ArrayList<>();
        for (PersistentResourceXMLBuilder b : builder.children) {
            this.children.add(b.build());
        }
        this.useValueAsElementName = builder.useValueAsElementName;
        this.noAddOperation = builder.noAddOperation;
        this.additionalOperationsGenerator = builder.additionalOperationsGenerator;
        this.attributeParsers = builder.attributeParsers;
        this.attributeMarshallers = builder.attributeMarshallers;
        this.forcedName = builder.forcedName;
        this.marshallDefaultValues = builder.marshallDefaultValues;
        this.nameAttributeName = builder.nameAttributeName;
    }

    public PathElement getPathElement() {
        return resourceDefinition.getPathElement();
    }

    public void parse(final XMLExtendedStreamReader reader, PathAddress parentAddress, List<ModelNode> list) throws XMLStreamException {
        ModelNode op = Util.createAddOperation();
        boolean wildcard = resourceDefinition.getPathElement().isWildcard();
        String name = parseAttributeGroups(reader, op, wildcard);
        if (wildcard && name == null) {
            if (forcedName != null) {
                name = forcedName;
            } else {
                throw ControllerLogger.ROOT_LOGGER.missingRequiredAttributes(new StringBuilder(NAME), reader.getLocation());
            }
        }
        PathElement path = wildcard ? PathElement.pathElement(resourceDefinition.getPathElement().getKey(), name) : resourceDefinition.getPathElement();
        PathAddress address = parentAddress.append(path);
        if (!noAddOperation) {
            op.get(ADDRESS).set(address.toModelNode());
            list.add(op);
        }
        if (additionalOperationsGenerator != null) {
            additionalOperationsGenerator.additionalOperations(address, op, list);
        }
        if (!reader.isEndElement()) { //only parse children if we are not on end of tag already
            parseChildren(reader, address, list, op);
        }
    }

    private String parseAttributeGroups(final XMLExtendedStreamReader reader, ModelNode op, boolean wildcard) throws XMLStreamException {
        String name = parseAttributes(reader, op, attributesByGroup.get(null), wildcard); //parse attributes not belonging to a group
        if (!attributeGroups.isEmpty()) {
            while (reader.hasNext() && reader.nextTag() != XMLStreamConstants.END_ELEMENT) {
                boolean element = attributeElements.containsKey(reader.getLocalName());
                //it can be a group or element attribute
                if (attributeGroups.contains(reader.getLocalName()) || element) {
                    if (element) {
                        AttributeDefinition ad = attributeElements.get(reader.getLocalName());
                        ad.getParser().parseElement(ad, reader, op);
                        if (attributeGroups.contains(reader.getLocalName())) {
                            parseGroup(reader, op, wildcard);
                        } else if (reader.isEndElement() && !attributeGroups.contains(reader.getLocalName()) && !attributeElements.containsKey(reader.getLocalName())) {
                            childAlreadyRead = true;
                            break;
                        }
                    } else {
                        parseGroup(reader, op, wildcard);
                    }

                } else {
                    //don't break, as we read all attributes, we set that child was already read so readChildren wont do .nextTag()
                    childAlreadyRead = true;
                    return name;
                }
            }
            flushRequired = false;
        }
        return name;
    }

    private void parseGroup(XMLExtendedStreamReader reader, ModelNode op, boolean wildcard) throws XMLStreamException {
        Map<String, AttributeDefinition> groupAttrs = attributesByGroup.get(reader.getLocalName());
        parseAttributes(reader, op, groupAttrs, wildcard);
        // Check if there are also element attributes inside a group
        while (reader.hasNext() && reader.nextTag() != END_ELEMENT) {
            String attrName = reader.getLocalName();
            if (attributeElements.containsKey(attrName) && groupAttrs.containsKey(attrName)) {
                AttributeDefinition ad = attributeElements.get(reader.getLocalName());
                ad.getParser().parseElement(ad, reader, op);
            } else {
                throw ParseUtils.unexpectedElement(reader);
            }
        }
    }

    private String parseAttributes(final XMLExtendedStreamReader reader, ModelNode op, Map<String, AttributeDefinition> attributes, boolean wildcard) throws XMLStreamException {
        String name = null;
        for (int i = 0; i < reader.getAttributeCount(); i++) {
            String attributeName = reader.getAttributeLocalName(i);
            String value = reader.getAttributeValue(i);
            if (wildcard && nameAttributeName.equals(attributeName)) {
                name = value;
            } else if (attributes.containsKey(attributeName)) {
                AttributeDefinition def = attributes.get(attributeName);
                AttributeParser parser = attributeParsers.getOrDefault(attributeName, def.getParser());
                assert parser != null;
                parser.parseAndSetParameter(def, value, op, reader);
            } else {
                throw ParseUtils.unexpectedAttribute(reader, i, attributes.keySet());
            }
        }
        //only pare attribute elements here if there are no attribute groups defined
        if (attributeGroups.isEmpty() && !attributeElements.isEmpty() && reader.isStartElement()) {
            String originalStartElement = reader.getLocalName();
            if (reader.hasNext() && reader.nextTag() != XMLStreamConstants.END_ELEMENT) {
                do {
                    if (attributeElements.containsKey(reader.getLocalName())) {
                        AttributeDefinition ad = attributeElements.get(reader.getLocalName());
                        ad.getParser().parseElement(ad, reader, op);
                    } else {
                        return name;  //this means we only have children left, return so child handling logic can take over
                    }
                    childAlreadyRead = true;
                } while (!reader.getLocalName().equals(originalStartElement) && reader.hasNext() && reader.nextTag() != XMLStreamConstants.END_ELEMENT);
            }
        }


        return name;
    }

    private Map<String, PersistentResourceXMLDescription> getChildrenMap() {
        Map<String, PersistentResourceXMLDescription> res = new HashMap<>();
        for (PersistentResourceXMLDescription child : children) {
            if (child.xmlWrapperElement != null) {
                res.put(child.xmlWrapperElement, child);
            } else {
                res.put(child.xmlElementName, child);
            }
        }
        return res;
    }

    private void parseChildren(final XMLExtendedStreamReader reader, PathAddress parentAddress, List<ModelNode> list, ModelNode op) throws XMLStreamException {
        if (children.size() == 0) {
            if (flushRequired && attributeGroups.isEmpty() && attributeElements.isEmpty()) {
                ParseUtils.requireNoContent(reader);
            }
            if (childAlreadyRead) {
                throw ParseUtils.unexpectedElement(reader);
            }
        } else {
            Map<String, PersistentResourceXMLDescription> children = getChildrenMap();
            if (childAlreadyRead || (reader.hasNext() && reader.nextTag() != XMLStreamConstants.END_ELEMENT)) {
                do {
                    PersistentResourceXMLDescription child = children.get(reader.getLocalName());
                    if (child != null) {
                        if (child.xmlWrapperElement != null) {
                            if (reader.getLocalName().equals(child.xmlWrapperElement)) {
                                if (reader.hasNext() && reader.nextTag() == END_ELEMENT) { return; }
                            } else {
                                throw ParseUtils.unexpectedElement(reader);
                            }
                            child.parse(reader, parentAddress, list);
                            while (reader.nextTag() != END_ELEMENT && !reader.getLocalName().equals(child.xmlWrapperElement)) {
                                child.parse(reader, parentAddress, list);
                            }
                        } else {
                            child.parse(reader, parentAddress, list);
                        }

                    } else if (attributeElements.containsKey(reader.getLocalName())) {
                        AttributeDefinition ad = attributeElements.get(reader.getLocalName());
                        ad.getParser().parseElement(ad, reader, op);
                    } else {
                        throw ParseUtils.unexpectedElement(reader, children.keySet());
                    }
                } while (reader.hasNext() && reader.nextTag() != XMLStreamConstants.END_ELEMENT);
            }
        }
    }


    public void persist(XMLExtendedStreamWriter writer, ModelNode model) throws XMLStreamException {
        persist(writer, model, namespaceURI);
    }

    private void writeStartElement(XMLExtendedStreamWriter writer, String namespaceURI, String localName) throws XMLStreamException {
        if (namespaceURI != null) {
            writer.writeStartElement(namespaceURI, localName);
        } else {
            writer.writeStartElement(localName);
        }
    }

    private void startSubsystemElement(XMLExtendedStreamWriter writer, String namespaceURI, boolean empty) throws XMLStreamException {
        if (writer.getNamespaceContext().getPrefix(namespaceURI) == null) {
            // Unknown namespace; it becomes default
            writer.setDefaultNamespace(namespaceURI);
            if (empty) {
                writer.writeEmptyElement(Element.SUBSYSTEM.getLocalName());
            } else {
                writer.writeStartElement(Element.SUBSYSTEM.getLocalName());
            }
            writer.writeNamespace(null, namespaceURI);
        } else {
            if (empty) {
                writer.writeEmptyElement(namespaceURI, Element.SUBSYSTEM.getLocalName());
            } else {
                writer.writeStartElement(namespaceURI, Element.SUBSYSTEM.getLocalName());
            }
        }

    }

    public void persist(XMLExtendedStreamWriter writer, ModelNode model, String namespaceURI) throws XMLStreamException {
        boolean wildcard = resourceDefinition.getPathElement().isWildcard();
        model = wildcard ? model.get(resourceDefinition.getPathElement().getKey()) : model.get(resourceDefinition.getPathElement().getKeyValuePair());
        boolean isSubsystem = resourceDefinition.getPathElement().getKey().equals(ModelDescriptionConstants.SUBSYSTEM);
        if (!isSubsystem && !model.isDefined() && !useValueAsElementName) {
            return;
        }

        boolean writeWrapper = xmlWrapperElement != null;
        if (writeWrapper) {
            writeStartElement(writer, namespaceURI, xmlWrapperElement);
        }

        if (wildcard) {
            for (String name : model.keys()) {
                ModelNode subModel = model.get(name);
                if (useValueAsElementName) {
                    writeStartElement(writer, namespaceURI, name);
                } else {
                    writeStartElement(writer, namespaceURI, xmlElementName);
                    writer.writeAttribute(nameAttributeName, name);
                }
                persistAttributes(writer, subModel);
                persistChildren(writer, subModel);
                writer.writeEndElement();
            }
        } else {
            final boolean empty = attributeGroups.isEmpty() && children.isEmpty();
            if (useValueAsElementName) {
                writeStartElement(writer, namespaceURI, resourceDefinition.getPathElement().getValue());
            } else if (isSubsystem) {
                startSubsystemElement(writer, namespaceURI, empty);
            } else {
                writeStartElement(writer, namespaceURI, xmlElementName);
            }

            persistAttributes(writer, model);
            persistChildren(writer, model);

            // Do not attempt to write end element if the <subsystem/> has no elements!
            if (!isSubsystem || !empty) {
                writer.writeEndElement();
            }
        }

        if (writeWrapper) {
            writer.writeEndElement();
        }
    }

    private void persistAttributes(XMLExtendedStreamWriter writer, ModelNode model) throws XMLStreamException {
        marshallAttributes(writer, model, attributesByGroup.get(null).values(), null);
        if (useElementsForGroups) {
            for (Map.Entry<String, LinkedHashMap<String, AttributeDefinition>> entry : attributesByGroup.entrySet()) {
                if (entry.getKey() == null) {
                    continue;
                }
                marshallAttributes(writer, model, entry.getValue().values(), entry.getKey());
            }
        }
    }

    private void marshallAttributes(XMLExtendedStreamWriter writer, ModelNode model, Collection<AttributeDefinition> attributes, String group) throws XMLStreamException {
        boolean started = false;
        boolean possibleElements = attributes.stream().filter(attributeDefinition -> attributeDefinition.getParser().isParseAsElement()).count() > 0;

        //we sort attributes to make sure that attributes that marshall to elements are last
        for (AttributeDefinition ad : attributes.stream().sorted((o1, o2) -> o1.getParser().isParseAsElement() ? 1 : -1).collect(Collectors.toList())) {
            AttributeMarshaller marshaller = attributeMarshallers.getOrDefault(ad.getName(), ad.getAttributeMarshaller());
            if (marshaller.isMarshallable(ad, model, marshallDefaultValues)) {
                if (!started && group != null) {
                    if (possibleElements) {
                        writer.writeStartElement(group);
                    } else {
                        writer.writeEmptyElement(group);
                    }
                    started = true;
                }
                marshaller.marshall(ad, model, marshallDefaultValues, writer);
            }

        }
        if (possibleElements && started) {
            writer.writeEndElement();
        }
    }

    public void persistChildren(XMLExtendedStreamWriter writer, ModelNode model) throws XMLStreamException {
        for (PersistentResourceXMLDescription child : children) {
            child.persist(writer, model);
        }
    }

    public static PersistentResourceXMLBuilder builder(PersistentResourceDefinition resource) {
        return new PersistentResourceXMLBuilder(resource);
    }

    public static PersistentResourceXMLBuilder builder(PersistentResourceDefinition resource, String namespaceURI) {
        return new PersistentResourceXMLBuilder(resource, namespaceURI);
    }

    public static class PersistentResourceXMLBuilder {
        protected final PersistentResourceDefinition resourceDefinition;
        private final String namespaceURI;
        protected String xmlElementName;
        protected String xmlWrapperElement;
        protected boolean useValueAsElementName;
        protected boolean noAddOperation;
        protected AdditionalOperationsGenerator additionalOperationsGenerator;
        protected final LinkedList<AttributeDefinition> attributeList = new LinkedList<>();
        protected final List<PersistentResourceXMLBuilder> children = new ArrayList<>();
        protected final LinkedHashMap<String, AttributeParser> attributeParsers = new LinkedHashMap<>();
        protected final LinkedHashMap<String, AttributeMarshaller> attributeMarshallers = new LinkedHashMap<>();
        protected boolean useElementsForGroups = true;
        protected String forcedName;
        private boolean marshallDefaultValues = false;
        private String nameAttributeName = NAME;

        protected PersistentResourceXMLBuilder(final PersistentResourceDefinition resourceDefinition) {
            this.resourceDefinition = resourceDefinition;
            this.namespaceURI = null;
            this.xmlElementName = resourceDefinition.getPathElement().isWildcard() ? resourceDefinition.getPathElement().getKey() : resourceDefinition.getPathElement().getValue();
        }

        protected PersistentResourceXMLBuilder(final PersistentResourceDefinition resourceDefinition, String namespaceURI) {
            this.resourceDefinition = resourceDefinition;
            this.namespaceURI = namespaceURI;
            this.xmlElementName = resourceDefinition.getPathElement().isWildcard() ? resourceDefinition.getPathElement().getKey() : resourceDefinition.getPathElement().getValue();
        }

        public PersistentResourceXMLBuilder addChild(PersistentResourceXMLBuilder builder) {
            this.children.add(builder);
            return this;
        }

        public PersistentResourceXMLBuilder addAttribute(AttributeDefinition attribute) {
            this.attributeList.add(attribute);
            return this;
        }

        public PersistentResourceXMLBuilder addAttribute(AttributeDefinition attribute, AttributeParser attributeParser) {
            this.attributeList.add(attribute);
            this.attributeParsers.put(attribute.getXmlName(), attributeParser);
            return this;
        }

        public PersistentResourceXMLBuilder addAttribute(AttributeDefinition attribute, AttributeParser attributeParser, AttributeMarshaller attributeMarshaller) {
            this.attributeList.add(attribute);
            this.attributeParsers.put(attribute.getXmlName(), attributeParser);
            this.attributeMarshallers.put(attribute.getXmlName(), attributeMarshaller);
            return this;
        }

        public PersistentResourceXMLBuilder addAttributes(AttributeDefinition... attributes) {
            Collections.addAll(this.attributeList, attributes);
            return this;
        }

        public PersistentResourceXMLBuilder setXmlWrapperElement(final String xmlWrapperElement) {
            this.xmlWrapperElement = xmlWrapperElement;
            return this;
        }

        public PersistentResourceXMLBuilder setXmlElementName(final String xmlElementName) {
            this.xmlElementName = xmlElementName;
            return this;
        }

        public PersistentResourceXMLBuilder setUseValueAsElementName(final boolean useValueAsElementName) {
            this.useValueAsElementName = useValueAsElementName;
            return this;
        }

        public PersistentResourceXMLBuilder setNoAddOperation(final boolean noAddOperation) {
            this.noAddOperation = noAddOperation;
            return this;
        }

        public PersistentResourceXMLBuilder setAdditionalOperationsGenerator(final AdditionalOperationsGenerator additionalOperationsGenerator) {
            this.additionalOperationsGenerator = additionalOperationsGenerator;
            return this;
        }

        /**
         * This method permit to set a forced name for resource created by parser.
         * This is useful when xml tag haven't an attribute defining the name for the resource,
         * but the tag name itself is sufficient to decide the name for the resource
         * For example when you have 2 different tag of the same xsd type representing same resource with different name
         *
         * @param forcedName the name to be forced as resourceName
         * @return the PersistentResourceXMLBuilder itself
         */
        public PersistentResourceXMLBuilder setForcedName(String forcedName) {
            this.forcedName = forcedName;
            return this;
        }

        /**
         * Sets whether attributes with an {@link org.jboss.as.controller.AttributeDefinition#getAttributeGroup attribute group}
         * defined should be persisted to a child element whose name is the name of the group. Child elements
         * will be ordered based on the order in which attributes are added to this builder. Child elements for
         * attribute groups will be ordered before elements for child resources.
         *
         * @param useElementsForGroups {@code true} if child elements should be used.
         * @return a builder that can be used for further configuration or to build the xml description
         */
        public PersistentResourceXMLBuilder setUseElementsForGroups(boolean useElementsForGroups) {
            this.useElementsForGroups = useElementsForGroups;
            return this;
        }

        /**
         * If set to false, default attribute values won't be persisted
         *
         * @param marshallDefault weather default values should be persisted or not.
         * @return builder
         */
        public PersistentResourceXMLBuilder setMarshallDefaultValues(boolean marshallDefault) {
            this.marshallDefaultValues = marshallDefault;
            return this;
        }

        /**
         * Sets name for "name" attribute that is used for wildcard resources.
         * It defines name of attribute one resource xml element to be used for such identifier
         * If not set it defaults to "name"
<<<<<<< HEAD
=======
         *
>>>>>>> 1eb0dc77
         * @param nameAttributeName xml attribute name to be used for resource name
         * @return builder
         */
        public PersistentResourceXMLBuilder setNameAttributeName(String nameAttributeName) {
            this.nameAttributeName = nameAttributeName;
            return this;
        }

        public PersistentResourceXMLDescription build() {

            return new PersistentResourceXMLDescription(this);
        }
    }

    /**
     * Some resources require more operations that just a simple add. This interface provides a hook for these to be plugged in.
     */
    public interface AdditionalOperationsGenerator {

        /**
         * Generates any additional operations required by the resource
         *
         * @param address      The address of the resource
         * @param addOperation The add operation for the resource
         * @param operations   The operation list
         */
        void additionalOperations(final PathAddress address, final ModelNode addOperation, final List<ModelNode> operations);

    }
}<|MERGE_RESOLUTION|>--- conflicted
+++ resolved
@@ -529,10 +529,7 @@
          * Sets name for "name" attribute that is used for wildcard resources.
          * It defines name of attribute one resource xml element to be used for such identifier
          * If not set it defaults to "name"
-<<<<<<< HEAD
-=======
          *
->>>>>>> 1eb0dc77
          * @param nameAttributeName xml attribute name to be used for resource name
          * @return builder
          */
