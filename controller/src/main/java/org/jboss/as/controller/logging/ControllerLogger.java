/*
 * JBoss, Home of Professional Open Source.
 * Copyright 2011, Red Hat, Inc., and individual contributors
 * as indicated by the @author tags. See the copyright.txt file in the
 * distribution for a full listing of individual contributors.
 *
 * This is free software; you can redistribute it and/or modify it
 * under the terms of the GNU Lesser General Public License as
 * published by the Free Software Foundation; either version 2.1 of
 * the License, or (at your option) any later version.
 *
 * This software is distributed in the hope that it will be useful,
 * but WITHOUT ANY WARRANTY; without even the implied warranty of
 * MERCHANTABILITY or FITNESS FOR A PARTICULAR PURPOSE. See the GNU
 * Lesser General Public License for more details.
 *
 * You should have received a copy of the GNU Lesser General Public
 * License along with this software; if not, write to the Free
 * Software Foundation, Inc., 51 Franklin St, Fifth Floor, Boston, MA
 * 02110-1301 USA, or see the FSF site: http://www.fsf.org.
 */

package org.jboss.as.controller.logging;

import static org.jboss.logging.Logger.Level.ERROR;
import static org.jboss.logging.Logger.Level.INFO;
import static org.jboss.logging.Logger.Level.WARN;
import static org.jboss.logging.annotations.Message.NONE;

import java.io.Closeable;
import java.io.File;
import java.io.IOException;
import java.net.InetAddress;
import java.net.UnknownHostException;
import java.util.Collection;
import java.util.List;
import java.util.Set;
import java.util.concurrent.CancellationException;

import javax.xml.namespace.QName;
import javax.xml.stream.Location;
import javax.xml.stream.XMLStreamException;
import javax.xml.stream.XMLStreamWriter;

import org.jboss.as.controller.ModelVersion;
import org.jboss.as.controller.OperationContext;
import org.jboss.as.controller.OperationFailedException;
import org.jboss.as.controller.OperationStepHandler;
import org.jboss.as.controller.PathAddress;
import org.jboss.as.controller.PathElement;
import org.jboss.as.controller.ProcessType;
import org.jboss.as.controller.UnauthorizedException;
import org.jboss.as.controller._private.OperationCancellationException;
import org.jboss.as.controller._private.OperationFailedRuntimeException;
import org.jboss.as.controller.descriptions.ModelDescriptionConstants;
import org.jboss.as.controller.interfaces.InterfaceCriteria;
import org.jboss.as.controller.notification.Notification;
import org.jboss.as.controller.parsing.Element;
import org.jboss.as.controller.persistence.ConfigurationPersistenceException;
import org.jboss.as.controller.registry.AttributeAccess;
import org.jboss.as.controller.registry.OperationEntry;
import org.jboss.as.controller.registry.Resource;
import org.jboss.as.protocol.mgmt.RequestProcessingException;
import org.jboss.dmr.ModelNode;
import org.jboss.dmr.ModelType;
import org.jboss.logging.BasicLogger;
import org.jboss.logging.Logger;
import org.jboss.logging.Logger.Level;
import org.jboss.logging.annotations.Cause;
import org.jboss.logging.annotations.LogMessage;
import org.jboss.logging.annotations.Message;
import org.jboss.logging.annotations.MessageLogger;
import org.jboss.logging.annotations.Param;
import org.jboss.modules.ModuleIdentifier;
import org.jboss.modules.ModuleLoadException;
import org.jboss.modules.ModuleNotFoundException;
import org.jboss.msc.service.ServiceName;
import org.jboss.msc.service.StartException;

/**
 * @author <a href="mailto:jperkins@redhat.com">James R. Perkins</a>
 * @author <a href="mailto:david.lloyd@redhat.com">David M. Lloyd</a>
 */
@MessageLogger(projectCode = "WFLYCTL", length = 4)
public interface ControllerLogger extends BasicLogger {

    /**
     * Default root logger with category of the package name.
     */
    ControllerLogger ROOT_LOGGER = Logger.getMessageLogger(ControllerLogger.class, "org.jboss.as.controller");

    /**
     * Logger for management operation messages.
     */
    ControllerLogger MGMT_OP_LOGGER = Logger.getMessageLogger(ControllerLogger.class, "org.jboss.as.controller.management-operation");

    /**
     * A logger for logging deprecated resources usage
     */
    ControllerLogger DEPRECATED_LOGGER = Logger.getMessageLogger(ControllerLogger.class, "org.jboss.as.controller.management-deprecated");

    /**
     * A logger for access control related messages.
     */
    ControllerLogger ACCESS_LOGGER = Logger.getMessageLogger(ControllerLogger.class, "org.jboss.as.controller.access-control");

    /**
     * Logs a warning message indicating the address, represented by the {@code address} parameter, could not be
     * resolved, so cannot match it to any InetAddress.
     *
     * @param address the address that could not be resolved.
     */
    @LogMessage(level = WARN)
    @Message(id = 1, value = "Cannot resolve address %s, so cannot match it to any InetAddress")
    void cannotResolveAddress(String address);

    /**
     * Logs an error message indicating there was an error booting the container.
     *
     * @param cause the cause of the error.
     */
    @LogMessage(level = ERROR)
    @Message(id = 2, value = "Error booting the container")
    void errorBootingContainer(@Cause Throwable cause);

    /**
     * Logs an error message indicating there was an error booting the container.
     *
     * @param cause         the cause of the error.
     * @param bootStackSize the boot stack size.
     * @param name          the property name to increase the boot stack size.
     */
    @LogMessage(level = ERROR)
    @Message(id = 3, value = "Error booting the container due to insufficient stack space for the thread used to " +
            "execute boot operations. The thread was configured with a stack size of [%1$d]. Setting " +
            "system property %2$s to a value higher than [%1$d] may resolve this problem.")
    void errorBootingContainer(@Cause Throwable cause, long bootStackSize, String name);

    /**
     * Logs an error message indicating the class, represented by the {@code className} parameter, caught exception
     * attempting to revert the operation, represented by the {@code op} parameter, at the address, represented by the
     * {@code address} parameter.
     *
     * @param cause     the cause of the error.
     * @param className the name of the class that caught the error.
     * @param op        the operation.
     * @param address   the address.
     */
    @LogMessage(level = ERROR)
    @Message(id = 4, value = "%s caught exception attempting to revert operation %s at address %s")
    void errorRevertingOperation(@Cause Throwable cause, String className, String op, PathAddress address);

    /**
     * Logs an error message indicating a failure to execute the operation, represented by the {@code op} parameter, at
     * the address represented by the {@code path} parameter.
     *
     * @param cause the cause of the error.
     * @param op    the operation.
     * @param path  the path the operation was executed on.
     */
    @LogMessage(level = ERROR)
    @Message(id = 5, value = "Failed executing operation %s at address %s")
    void failedExecutingOperation(@Cause Throwable cause, ModelNode op, PathAddress path);

    /**
     * Logs an error message indicating a failure executing the subsystem, represented by the {@code name} parameter,
     * boot operations.
     *
     * @param cause the cause of the error.
     * @param name  the name of subsystem.
     */
    @LogMessage(level = ERROR)
    @Message(id = 6, value = "Failed executing subsystem %s boot operations")
    void failedSubsystemBootOperations(@Cause Throwable cause, String name);

    /**
     * Logs an error message indicating to failure to close the resource represented by the {@code closeable} parameter.
     *
     * @param cause     the cause of the error.
     * @param closeable the resource.
     */
    @LogMessage(level = ERROR)
    @Message(id = 7, value = "Failed to close resource %s")
    void failedToCloseResource(@Cause Throwable cause, Closeable closeable);

    /**
     * Logs an error message indicating to failure to close the resource represented by the {@code writer} parameter.
     *
     * @param cause  the cause of the error.
     * @param writer the resource.
     */
    @LogMessage(level = ERROR)
    void failedToCloseResource(@Cause Throwable cause, XMLStreamWriter writer);

    /**
     * Logs an error message indicating a failure to persist configuration change.
     *
     * @param cause the cause of the error.
     */
    @LogMessage(level = ERROR)
    @Message(id = 8, value = "Failed to persist configuration change")
    void failedToPersistConfigurationChange(@Cause Throwable cause);

    /**
     * Logs an error message indicating a failure to store the configuration file.
     *
     * @param cause the cause of the error.
     * @param name  the name of the configuration.
     */
    @LogMessage(level = ERROR)
    @Message(id = 9, value = "Failed to store configuration to %s")
    void failedToStoreConfiguration(@Cause Throwable cause, String name);

    /**
     * Logs an error message indicating an invalid value for the system property, represented by the {@code name}
     * parameter, was found.
     *
     * @param value        the invalid value.
     * @param name         the name of the system property.
     * @param defaultValue the default value being used.
     */
    @LogMessage(level = ERROR)
    @Message(id = 10, value = "Invalid value %s for system property %s -- using default value [%d]")
    void invalidSystemPropertyValue(String value, String name, int defaultValue);

    /**
     * Logs a warning message indicating the address, represented by the {@code address} parameter, is a wildcard
     * address and will not match any specific address.
     *
     * @param address        the wildcard address.
     * @param inetAddress    the inet-address tag.
     * @param anyAddress     the any-address tag.
     */
    @LogMessage(level = WARN)
    @Message(id = 11, value = "Address %1$s is a wildcard address, which will not match against any specific address. Do not use " +
            "the '%2$s' configuration element to specify that an interface should use a wildcard address; " +
            "use '%3$s'")
    void invalidWildcardAddress(String address, String inetAddress, String anyAddress);

    /**
     * Logs an error message indicating no handler for the step operation, represented by the {@code stepOpName}
     * parameter, at {@code address}.
     *
     * @param stepOpName the step operation name.
     * @param address    the address
     * @deprecated use {@link #noSuchResourceType(PathAddress)} or {@link #noHandlerForOperation(String, PathAddress)}
     */
//    @LogMessage(level = ERROR)
//    @Message(id = 12, value = "No handler for %s at address %s")
//    void noHandler(String stepOpName, PathAddress address);

    /**
     * Logs an error message indicating operation failed.
     *
     * @param cause     the cause of the error.
     * @param op        the operation that failed.
     * @param opAddress the address the operation failed on.
     */
    @LogMessage(level = ERROR)
    @Message(id = 13, value = "Operation (%s) failed - address: (%s)")
    void operationFailed(@Cause Throwable cause, ModelNode op, ModelNode opAddress);

    /**
     * Logs an error message indicating operation failed.
     *
     * @param op                 the operation that failed.
     * @param opAddress          the address the operation failed on.
     * @param failureDescription the failure description.
     */
    @LogMessage(level = ERROR)
    @Message(id = Message.INHERIT, value = "Operation (%s) failed - address: (%s) - failure description: %s")
    void operationFailed(ModelNode op, ModelNode opAddress, ModelNode failureDescription);

    // WFCORE-792 -- no longer used
//    /**
//     * Logs an error message indicating operation failed.
//     *
//     * @param cause        the cause of the error.
//     * @param op           the operation that failed.
//     * @param opAddress    the address the operation failed on.
//     * @param propertyName the boot stack size property name.
//     * @param defaultSize  the default boot stack size property size.
//     */
//    @LogMessage(level = ERROR)
//    @Message(id = 14, value = "Operation (%s) failed - address: (%s) -- due to insufficient stack space for the thread used to " +
//            "execute operations. If this error is occurring during server boot, setting " +
//            "system property %s to a value higher than [%d] may resolve this problem.")
//    void operationFailedInsufficientStackSpace(@Cause Throwable cause, ModelNode op, ModelNode opAddress, String propertyName, int defaultSize);

    /**
     * Logs a warning message indicating a wildcard address was detected and will ignore other interface criteria.
     */
    @LogMessage(level = WARN)
    @Message(id = 15, value = "Wildcard address detected - will ignore other interface criteria.")
    void wildcardAddressDetected();

    /**
     * Logs a warning message indicating an invocation on a {@link org.jboss.as.controller.ProxyController} did not provide a final response.
     */
    @LogMessage(level = ERROR)
    @Message(id = 16, value = "Received no final outcome response for operation %s with address %s from remote " +
            "process at address %s. The result of this operation will only include the remote process' preliminary response to " +
            "the request.")
    void noFinalProxyOutcomeReceived(ModelNode op, ModelNode opAddress, ModelNode proxyAddress);

    /**
     * Logs an error message indicating operation failed due to a client error (e.g. an invalid request).
     *
     * @param op                 the operation that failed.
     * @param opAddress          the address the operation failed on.
     * @param failureDescription the failure description.
     */
    @LogMessage(level = Logger.Level.DEBUG)
    @Message(id = 17, value = "Operation (%s) failed - address: (%s) - failure description: %s")
    void operationFailedOnClientError(ModelNode op, ModelNode opAddress, ModelNode failureDescription);

    /**
     * Logs an error indicating that createWrapper should be called
     *
     * @param name the subsystem name
     */
    @LogMessage(level = Logger.Level.WARN)
    @Message(id = 18, value = "A subsystem '%s' was registered without calling ExtensionContext.createTracker(). The subsystems are registered normally but won't be cleaned up when the extension is removed.")
    void registerSubsystemNoWrapper(String name);

    /**
     * Logs a warning message indicating graceful shutdown of native management request handling
     * communication did not complete within the given timeout period.
     *
     * @param timeout the timeout, in ms.
     */
    @LogMessage(level = Logger.Level.WARN)
    @Message(id = 19, value = "Graceful shutdown of the handler used for native management requests did not complete within [%d] ms but shutdown of the underlying communication channel is proceeding")
    void gracefulManagementChannelHandlerShutdownTimedOut(int timeout);

    /**
     * Logs a warning message indicating graceful shutdown of native management request handling
     * communication failed.
     *
     * @param cause the timeout, in ms.
     */
    @LogMessage(level = Logger.Level.WARN)
    @Message(id = 20, value = "Graceful shutdown of the handler used for native management requests failed but shutdown of the underlying communication channel is proceeding")
    void gracefulManagementChannelHandlerShutdownFailed(@Cause Throwable cause);

    /**
     * Logs a warning message indicating graceful shutdown of management request handling of slave HC to master HC
     * communication failed.
     *
     * @param cause        the the cause of the failure
     * @param propertyName the name of the system property
     * @param propValue    the value provided
     */
    @LogMessage(level = Logger.Level.WARN)
    @Message(id = 21, value = "Invalid value '%s' for system property '%s' -- value must be convertible into an int")
    void invalidChannelCloseTimeout(@Cause NumberFormatException cause, String propertyName, String propValue);

    /**
     * Logs a warning message indicating multiple addresses or nics matched the selection criteria provided for
     * an interface
     *
     * @param interfaceName    the name of the interface configuration
     * @param addresses        the matching addresses
     * @param nis              the matching nics
     * @param inetAddress      the selected address
     * @param networkInterface the selected nic
     */
    @LogMessage(level = Logger.Level.WARN)
    @Message(id = 22, value = "Multiple addresses or network interfaces matched the selection criteria for interface '%s'. Matching addresses: %s.  Matching network interfaces: %s. The interface will use address %s and network interface %s.")
    void multipleMatchingAddresses(String interfaceName, Set<InetAddress> addresses, Set<String> nis, InetAddress inetAddress, String networkInterface);

    /**
     * Logs a warning message indicating multiple addresses or nics matched the selection criteria provided for
     * an interface
     *
     * @param toMatch   the name of the interface configuration
     * @param addresses the matching addresses
     * @param nis       the matching nics
     */
    @LogMessage(level = Logger.Level.WARN)
    @Message(id = 23, value = "Value '%s' for interface selection criteria 'inet-address' is ambiguous, as more than one address or network interface available on the machine matches it. Because of this ambiguity, no address will be selected as a match. Matching addresses: %s.  Matching network interfaces: %s.")
    void multipleMatchingAddresses(String toMatch, Set<InetAddress> addresses, Set<String> nis);

    /**
     * Logs an error message indicating the target definition could not be read.
     *
     * @param cause the cause of the error.
     */
    @LogMessage(level = Level.ERROR)
    @Message(id = 24, value = "Could not read target definition!")
    void cannotReadTargetDefinition(@Cause Throwable cause);

    /**
     * Logs an error message indicating a failure to transform.
     *
     * @param cause the cause of the error.
     */
    @LogMessage(level = Level.ERROR)
    @Message(id = 25, value = "Could not transform")
    void cannotTransform(@Cause Throwable cause);

    /**
     * Logs a warning message indicating the there is not transformer for the subsystem.
     *
     * @param subsystemName the subsystem name
     * @param major         the major version
     * @param minor         the minor version
     */
    @LogMessage(level = Level.WARN)
    @Message(id = 26, value = "We have no transformer for subsystem: %s-%d.%d model transfer can break!")
    void transformerNotFound(String subsystemName, int major, int minor);

    /**
     * Logs a warning message indicating that an operation was interrupted before service stability was reached
     */
    @LogMessage(level = Level.WARN)
    @Message(id = 27, value = "Operation was interrupted before stability could be reached")
    void interruptedWaitingStability();

    @LogMessage(level = Level.INFO)
    @Message(id = 28, value = "Attribute '%s' in the resource at address '%s' is deprecated, and may be removed in " +
            "future version. See the attribute description in the output of the read-resource-description operation " +
            "to learn more about the deprecation.")
    void attributeDeprecated(String name, String address);

    /**
     * Logs a warning message indicating a temp file could not be deleted.
     *
     * @param name temp filename
     */
    @LogMessage(level = Level.WARN)
    @Message(id = 29, value = "Cannot delete temp file %s, will be deleted on exit")
    void cannotDeleteTempFile(String name);

    @Message(id = 30, value = "No resource definition is registered for address %s")
    String noSuchResourceType(PathAddress address);

    @Message(id = 31, value = "No operation named '%s' exists at address %s")
    String noHandlerForOperation(String operationName, PathAddress address);

    @Message(id = 32, value = "There were problems during the transformation process for target host: '%s' %nProblems found: %n%s")
    @LogMessage(level = WARN)
    void transformationWarnings(String hostName, Set<String> problems);

    @Message(id = 33, value = "Extension '%s' is deprecated and may not be supported in future versions")
    @LogMessage(level = WARN)
    void extensionDeprecated(String extensionName);

    @Message(id = 34, value = "Subsystems %s provided by legacy extension '%s' are not supported on servers running this version. " +
            "The extension is only supported for use by hosts running a previous release in a mixed-version managed domain. " +
            "On this server the extension will not register any subsystems, and future attempts to create or address " +
            "subsystem resources on this server will result in failure.")
    @LogMessage(level = INFO)
    void ignoringUnsupportedLegacyExtension(List<String> subsystemNames, String extensionName);

    /**
     * Logs an error message indicating that updating the audit log failed
     */
    @LogMessage(level = Level.ERROR)
    @Message(id = 35, value = "Update of the management operation audit log failed")
    void failedToUpdateAuditLog(@Cause Exception e);

    /**
     * Logs an error message indicating that audit logging is being disabled due to logging failures.
     */
    @LogMessage(level = Level.ERROR)
    @Message(id = 36, value = "[%d] consecutive management operation audit logging failures have occurred; disabling audit logging")
    void disablingLoggingDueToFailures(short failureCount);

    /**
     * Logs an error message indicating that a handler failed writing a log message
     */
    @LogMessage(level = Level.ERROR)
    @Message(id = 37, value = "Update of the management operation audit log failed in handler '%s'")
    void logHandlerWriteFailed(@Cause Throwable t, String name);

    /**
     * Logs an error message indicating that audit logging is being disabled due to logging failures.
     */
    @LogMessage(level = Level.ERROR)
    @Message(id = 38, value = "[%d] consecutive management operation audit logging failures have occurred in handler '%s'; disabling this handler for audit logging")
    void disablingLogHandlerDueToFailures(int failureCount, String name);

    /**
     * Creates an exception indicating the {@code name} is already defined.
     *
     * @param name     the name that is already defined.
     * @param location the location of the error.
     *
     * @return a {@link XMLStreamException} for the error.
     */
    @Message(id = 39, value = "%s already defined")
    XMLStreamException alreadyDefined(String name, @Param Location location);

    /**
     * Creates an exception indicating the {@code value} has already been declared.
     *
     * @param name     the attribute name.
     * @param value    the value that has already been declared.
     * @param location the location of the error.
     *
     * @return a {@link XMLStreamException} for the error.
     */
    @Message(id = 40, value = "%s %s already declared")
    XMLStreamException alreadyDeclared(String name, String value, @Param Location location);

    /**
     * Creates an exception indicating the {@code value} has already been declared.
     *
     * @param name        the attribute name.
     * @param value       the value that has already been declared.
     * @param parentName  the name of the parent.
     * @param parentValue the parent value.
     * @param location    the location of the error.
     *
     * @return a {@link XMLStreamException} for the error.
     */
    @Message(id = 41, value = "A %s %s already declared has already been declared in %s %s")
    XMLStreamException alreadyDeclared(String name, String value, String parentName, String parentValue, @Param Location location);

    /**
     * Creates an exception indicating the {@code value} has already been declared.
     *
     * @param name1       the first attribute name.
     * @param name2       the second attribute name.
     * @param value       the value that has already been declared.
     * @param parentName  the name of the parent.
     * @param parentValue the parent value.
     * @param location    the location of the error.
     *
     * @return a {@link XMLStreamException} for the error.
     */
    @Message(id = 42, value = "A %s or a %s %s already declared has already been declared in %s %s")
    XMLStreamException alreadyDeclared(String name1, String name2, String value, String parentName, String parentValue, @Param Location location);

    /**
     * Creates an exception indicating the {@code type} with the {@code name} is already registered at the
     * {@code location}.
     *
     * @param type     the type.
     * @param name     the name.
     * @param location the location.
     *
     * @return an {@link IllegalArgumentException} for the error.
     */
    @Message(id = 43, value = "An %s named '%s' is already registered at location '%s'")
    IllegalArgumentException alreadyRegistered(String type, String name, String location);

    /**
     * Creates an exception indicating an ambiguous file name was found as there are multiple files ending in the
     * {@code suffix} were found in the directory.
     *
     * @param backupType the backup type.
     * @param searchDir  the search directory.
     * @param suffix     the file suffix.
     *
     * @return an {@link IllegalStateException} for the error.
     */
    @Message(id = 44, value = "Ambiguous configuration file name '%s' as there are multiple files in %s that end in %s")
    IllegalStateException ambiguousConfigurationFiles(String backupType, File searchDir, String suffix);

    /**
     * Creates an exception indicating an ambiguous name, represented by the {@code prefix} parameter, was found in
     * the directory, represented by the {@code dir} parameter.
     *
     * @param prefix the file prefix.
     * @param dir    the search directory.
     * @param files  the ambiguous files.
     *
     * @return an {@link IllegalArgumentException} for the error.
     */
    @Message(id = 45, value = "Ambiguous name '%s' in %s: %s")
    IllegalArgumentException ambiguousName(String prefix, String dir, Collection<String> files);

    /**
     * Creates an exception indicating a thread was interrupted waiting for a response for asynch operation.
     *
     * @return a {@link RequestProcessingException} for the error.
     */
    @Message(id = 46, value = "Thread was interrupted waiting for a response for asynch operation")
    RequestProcessingException asynchOperationThreadInterrupted();

    /**
     * Creates an exception indicating no asynch request with the batch id, represented by the {@code batchId}
     * parameter.
     *
     * @param batchId the batch id.
     *
     * @return a {@link RequestProcessingException} for the error.
     */
    @Message(id = 47, value = "No asynch request with batch id %d")
    RequestProcessingException asynchRequestNotFound(int batchId);

    /**
     * A message indicating the attribute, represented by the {@code attributeName} parameter, is not writable.
     *
     * @param attributeName the attribute name.
     *
     * @return the message.
     */
    @Message(id = 48, value = "Attribute %s is not writable")
    String attributeNotWritable(String attributeName);

    /**
     * A message indicating the attribute, represented by the {@code attributeName} parameter, is a registered child of
     * the resource.
     *
     * @param attributeName the name of the attribute.
     * @param resource      the resource the attribute is a child of.
     *
     * @return the message.
     */
    @Message(id = 49, value = "'%s' is a registered child of resource (%s)")
    String attributeRegisteredOnResource(String attributeName, ModelNode resource);

    /**
     * Creates an exception indicating the inability to determine a default name based on the local host name.
     *
     * @param cause the cause of the error.
     *
     * @return a {@link RuntimeException} for the error.
     */
    @Message(id = 50, value = "Unable to determine a default name based on the local host name")
    RuntimeException cannotDetermineDefaultName(@Cause Throwable cause);

    /**
     * Creates an exception indicating the file could not be created.
     *
     * @param path the path to the file.
     *
     * @return an {@link IllegalStateException} for the error.
     */
    @Message(id = 51, value = "Could not create %s")
    IllegalStateException cannotCreate(String path);

    /**
     * Creates an exception indicating the file could not be deleted.
     *
     * @param file the file to delete.
     *
     * @return an {@link IllegalStateException} for the error.
     */
    @Message(id = 52, value = "Could not delete %s")
    IllegalStateException cannotDelete(File file);

    /**
     * Creates an exception indicating a submodel cannot be registered with a {@code null} path.
     *
     * @return an {@link IllegalArgumentException} for the error.
     */
    @Message(id = 53, value = "Cannot register submodels with a null PathElement")
    IllegalArgumentException cannotRegisterSubmodelWithNullPath();

    /**
     * Creates an exception indicating a non-runtime-only submodel cannot be registered with a runtime-only parent.
     *
     * @return an {@link IllegalArgumentException} for the error.
     */
    @Message(id = 54, value = "Cannot register non-runtime-only submodels with a runtime-only parent")
    IllegalArgumentException cannotRegisterSubmodel();

    /**
     * Creates an exception indicating the inability to remove the {@code name}.
     *
     * @param name the name.
     *
     * @return an {@link OperationFailedRuntimeException} for the error.
     */
    @Message(id = 55, value = "Cannot remove %s")
    OperationFailedRuntimeException cannotRemove(String name);

    /**
     * Creates an exception indicating the file could not be renamed.
     *
     * @param fromPath the from file.
     * @param toPath   the to file.
     *
     * @return an {@link IllegalStateException} for the error.
     */
    @Message(id = 56, value = "Could not rename %s to %s")
    IllegalStateException cannotRename(String fromPath, String toPath);

    /**
     * Creates an exception indicating the inability to write the {@code name}.
     *
     * @param name the name.
     *
     * @return an {@link IllegalArgumentException} for the error.
     */
    @Message(id = 57, value = "Cannot write to %s")
    IllegalArgumentException cannotWriteTo(String name);

    /**
     * Creates an exception indicating a child, represented by the {@code childName} parameter, of the parent element,
     * represented by the {@code parentName} parameter, has already been declared.
     *
     * @param childName  the child element name.
     * @param parentName the parent element name.
     * @param location   the location of the error.
     *
     * @return a {@link XMLStreamException} for the error.
     */
    @Message(id = 58, value = "Child %s of element %s already declared")
    XMLStreamException childAlreadyDeclared(String childName, String parentName, @Param Location location);

    /**
     * Creates an exception indicating the canonical file for the boot file could not be found.
     *
     * @param cause the cause of the error.
     * @param file  the boot file.
     *
     * @return an {@link RuntimeException} for the error.
     */
    @Message(id = 59, value = "Could not get canonical file for boot file: %s")
    RuntimeException canonicalBootFileNotFound(@Cause Throwable cause, File file);

    /**
     * Creates an exception indicating the canonical file for the main file could not be found.
     *
     * @param cause the cause of the error.
     * @param file  the main file.
     *
     * @return an {@link IllegalStateException} for the error.
     */
    @Message(id = 60, value = "Could not get canonical file for main file: %s")
    IllegalStateException canonicalMainFileNotFound(@Cause Throwable cause, File file);

    /**
     * A message indicating the channel is closed.
     *
     * @return the message.
     */
    @Message(id = 61, value = "Channel closed")
    String channelClosed();

    /**
     * A message indicating the composite operation failed and was rolled back.
     *
     * @return the message.
     */
    @Message(id = 62, value = "Composite operation failed and was rolled back. Steps that failed:")
    String compositeOperationFailed();

    /**
     * A message indicating the composite operation was rolled back.
     *
     * @return the message.
     */
    @Message(id = 63, value = "Composite operation was rolled back")
    String compositeOperationRolledBack();

    /**
     * Creates an exception indicating a configuration file whose complete name is the same as the {@code backupType} is
     * not allowed.
     *
     * @param backupType the backup type.
     *
     * @return an {@link IllegalArgumentException} for the error.
     */
    @Message(id = 64, value = "Configuration files whose complete name is %s are not allowed")
    IllegalArgumentException configurationFileNameNotAllowed(String backupType);

    /**
     * Creates an exception indicating no configuration file ending in the {@code suffix} was found in the directory,
     * represented by the {@code dir} parameter.
     *
     * @param suffix the suffix.
     * @param dir    the search directory.
     *
     * @return an {@link IllegalStateException} for the error.
     */
    @Message(id = 65, value = "No configuration file ending in %s found in %s")
    IllegalStateException configurationFileNotFound(String suffix, File dir);

    /**
     * Creates an exception indicating the directory. represented by the {@code pathName} parameter, was not found.
     *
     * @param pathName the path name.
     *
     * @return an {@link IllegalArgumentException} for the error.
     */
    @Message(id = 66, value = "No directory %s was found")
    IllegalArgumentException directoryNotFound(String pathName);

    /**
     * Creates an exception indicating either the {@code remoteName} or the {@code localName} domain controller
     * configuration must be declared.
     *
     * @param remoteName the remote element name.
     * @param localName  the local element name.
     * @param location   the location of the error.
     *
     * @return a {@link XMLStreamException} for the error.
     */
    @Message(id = 67, value = "Either a %s or %s domain controller configuration must be declared.")
    XMLStreamException domainControllerMustBeDeclared(String remoteName, String localName, @Param Location location);

    /**
     * Creates an exception indicating an attribute, represented by the {@code name} parameter, has already been
     * declared.
     *
     * @param name     the attribute name.
     * @param location the location of the error.
     *
     * @return a {@link XMLStreamException} for the error.
     */
    @Message(id = 68, value = "An attribute named '%s' has already been declared")
    XMLStreamException duplicateAttribute(String name, @Param Location location);

    /**
     * Creates an exception indicating a duplicate declaration.
     *
     * @param name     the name of the duplicate entry.
     * @param location the location of the error.
     *
     * @return a {@link XMLStreamException} for the error.
     */
    @Message(id = 69, value = "Duplicate %s declaration")
    XMLStreamException duplicateDeclaration(String name, @Param Location location);

    /**
     * Creates an exception indicating a duplicate declaration.
     *
     * @param name     the name of the duplicate entry.
     * @param value    the duplicate entry.
     * @param location the location of the error.
     *
     * @return a {@link XMLStreamException} for the error.
     */
    @Message(id = 70, value = "Duplicate %s declaration %s")
    XMLStreamException duplicateDeclaration(String name, String value, @Param Location location);

    /**
     * Creates an exception indicating ad duplicate path element, represented by the {@code name} parameter, was found.
     *
     * @param name the name of the duplicate entry.
     *
     * @return an {@link OperationFailedRuntimeException} for the error.
     */
    @Message(id = 71, value = "Duplicate path element '%s' found")
    OperationFailedRuntimeException duplicateElement(String name);

    /**
     * Creates an exception indicating a duplicate interface declaration.
     *
     * @param location the location of the error.
     *
     * @return a {@link XMLStreamException} for the error.
     */
    @Message(id = 72, value = "Duplicate interface declaration")
    XMLStreamException duplicateInterfaceDeclaration(@Param Location location);

    /**
     * Creates an exception indicating an element, represented by the {@code name} parameter, has already been
     * declared.
     *
     * @param name     the element name.
     * @param location the location of the error.
     *
     * @return a {@link XMLStreamException} for the error.
     */
    @Message(id = 73, value = "An element of this type named '%s' has already been declared")
    XMLStreamException duplicateNamedElement(String name, @Param Location location);

    /**
     * Creates an exception indicating a duplicate profile was included.
     *
     * @param location the location of the error.
     *
     * @return a {@link XMLStreamException} for the error.
     */
    @Message(id = 74, value = "Duplicate profile included")
    XMLStreamException duplicateProfile(@Param Location location);

    /**
     * Creates an exception indicating the resource is a duplicate.
     *
     * @param name the name of the resource.
     *
     * @return an {@link IllegalStateException} for the error.
     */
    @Message(id = 75, value = "Duplicate resource %s")
    IllegalStateException duplicateResource(String name);

    /**
     * Creates an exception indicating the resource type is a duplicate.
     *
     * @param type the duplicate type.
     *
     * @return an {@link IllegalStateException} for the error.
     */
    @Message(id = 76, value = "Duplicate resource type %s")
    IllegalStateException duplicateResourceType(String type);

    /**
     * A message indicating the element, represented by the {@code name} parameter, is not supported the file,
     * represented by the {@code file} parameter.
     *
     * @param name     the name of the element.
     * @param fileName the file name.
     *
     * @return the message.
     */
    @Message(id = 77, value = "Element %s is not supported in a %s file")
    String elementNotSupported(String name, String fileName);

    /**
     * A message indicating an error waiting for Tx commit/rollback.
     *
     * @return the message.
     */
    @Message(id = 78, value = "Error waiting for Tx commit/rollback")
    String errorWaitingForTransaction();

    /**
     * Creates an exception indicating a failure to initialize the module.
     *
     * @param cause the cause of the error.
     * @param name  the name of the module.
     *
     * @return a {@link RuntimeException} for the error.
     */
    @Message(id = 79, value = "Failed initializing module %s")
    RuntimeException failedInitializingModule(@Cause Throwable cause, String name);

    /**
     * A message indicating the failed services.
     *
     * @return the message.
     */
    @Message(id = 80, value = "Failed services")
    String failedServices();

    /**
     * Creates an exception indicating a failure to backup the file, represented by the {@code file} parameter.
     *
     * @param cause the cause of the error.
     * @param file  the file that failed to backup.
     *
     * @return a {@link ConfigurationPersistenceException} for the error.
     */
    @Message(id = 81, value = "Failed to back up %s")
    ConfigurationPersistenceException failedToBackup(@Cause Throwable cause, File file);

    /**
     * Creates an exception indicating a failure to create backup copies of configuration the file, represented by the
     * {@code file} parameter.
     *
     * @param cause the cause of the error.
     * @param file  the configuration file that failed to backup.
     *
     * @return a {@link ConfigurationPersistenceException} for the error.
     */
    @Message(id = 82, value = "Failed to create backup copies of configuration file %s")
    ConfigurationPersistenceException failedToCreateConfigurationBackup(@Cause Throwable cause, File file);

    /**
     * Creates an exception indicating a failure to load a module.
     *
     * @param cause the cause of the error.
     *
     * @return a {@link XMLStreamException} for the error.
     */
    @Message(id = 83, value = "Failed to load module")
    XMLStreamException failedToLoadModule(@Cause Throwable cause);

    /**
     * Creates an exception indicating a failure to load a module.
     *
     * @param cause the cause of the error.
     * @param name  the module name.
     *
     * @return a {@link XMLStreamException} for the error.
     */
    @Message(id = Message.INHERIT, value = "Failed to load module %s")
    XMLStreamException failedToLoadModule(@Cause Throwable cause, String name);

    /**
     * Creates an exception indicating a failure to marshal the configuration.
     *
     * @param cause the cause of the error.
     *
     * @return a {@link ConfigurationPersistenceException} for the error.
     */
    @Message(id = 84, value = "Failed to marshal configuration")
    ConfigurationPersistenceException failedToMarshalConfiguration(@Cause Throwable cause);

    /**
     * Creates an exception indicating a failure to parse the configuration.
     *
     * @param cause the cause of the error.
     *
     * @return a {@link ConfigurationPersistenceException} for the error.
     */
    @Message(id = 85, value = "Failed to parse configuration")
    ConfigurationPersistenceException failedToParseConfiguration(@Cause Throwable cause);

    /**
     * Logs an error message indicating a failure to persist configuration change.
     *
     * @param cause the cause of the error.
     *
     * @return the message.
     */
    @Message(id = 86, value = "Failed to persist configuration change: %s")
    String failedToPersistConfigurationChange(String cause);


    /**
     * Creates an exception indicating a failure to store the configuration.
     *
     * @param cause the cause of the error.
     *
     * @return a {@link ConfigurationPersistenceException} for the error.
     */
    @Message(id = 87, value = "Failed to store configuration")
    ConfigurationPersistenceException failedToStoreConfiguration(@Cause Throwable cause);

    /**
     * Creates an exception indicating a failure to take a snapshot of the file, represented by the {@code file}
     * parameter.
     *
     * @param cause    the cause of the error.
     * @param file     the file that failed to take the snapshot of.
     * @param snapshot the snapshot file.
     *
     * @return a {@link ConfigurationPersistenceException} for the error.
     */
    @Message(id = 88, value = "Failed to take a snapshot of %s to %s")
    ConfigurationPersistenceException failedToTakeSnapshot(@Cause Throwable cause, File file, File snapshot);

    /**
     * Creates an exception indicating a failure to write the configuration.
     *
     * @param cause the cause of the error.
     *
     * @return a {@link ConfigurationPersistenceException} for the error.
     */
    @Message(id = 89, value = "Failed to write configuration")
    ConfigurationPersistenceException failedToWriteConfiguration(@Cause Throwable cause);

    /**
     * Creates an exception indicating {@code path1} does not exist.
     *
     * @param path1 the first non-existing path.
     *
     * @return an {@link IllegalArgumentException} for the error.
     */
    @Message(id = 90, value = "%s does not exist")
    IllegalArgumentException fileNotFound(String path1);

    /**
     * Creates an exception indicating no files beginning with the {@code prefix} were found in the directory,
     * represented by the {@code dir} parameter.
     *
     * @param prefix the file prefix.
     * @param dir    the search directory.
     *
     * @return an {@link IllegalArgumentException} for the error.
     */
    @Message(id = 91, value = "No files beginning with '%s' found in %s")
    IllegalArgumentException fileNotFoundWithPrefix(String prefix, String dir);

    /**
     * Creates an exception indicating the {@code clazz} cannot be used except in a full server boot.
     *
     * @param clazz the class that cannot be used.
     *
     * @return an {@link IllegalStateException} for the error.
     */
    @Message(id = 92, value = "%s cannot be used except in a full server boot")
    IllegalStateException fullServerBootRequired(Class<?> clazz);

    /**
     * A message indicating that no included group with the name, represented by the {@code name} parameter, was found.
     *
     * @param name the name of the group.
     *
     * @return the message.
     */
    @Message(id = 93, value = "No included group with name %s found")
    String groupNotFound(String name);

    /**
     * A message indicating the interface criteria must be of the type represented by the {@code valueType} parameter.
     *
     * @param invalidType the invalid type.
     * @param validType   the valid type.
     *
     * @return the message.
     */
    @Message(id = 94, value = "Illegal interface criteria type %s; must be %s")
    String illegalInterfaceCriteria(ModelType invalidType, ModelType validType);

    /**
     * A message indicating the value, represented by the {@code valueType} parameter, is invalid for the interface
     * criteria, represented by the {@code id} parameter.
     *
     * @param valueType the type of the invalid value.
     * @param id        the id of the criteria interface.
     * @param validType the valid type.
     *
     * @return the message.
     */
    @Message(id = 95, value = "Illegal value %s for interface criteria %s; must be %s")
    String illegalValueForInterfaceCriteria(ModelType valueType, String id, ModelType validType);

    /**
     * Creates an exception indicating the resource is immutable.
     *
     * @return an {@link UnsupportedOperationException} for the error.
     */
    @Message(id = 96, value = "Resource is immutable")
    UnsupportedOperationException immutableResource();

    /**
     * An exception indicating the type is invalid.
     *
     * @param name        the name the invalid type was found for.
     * @param validTypes  a collection of valid types.
     * @param invalidType the invalid type.
     *
     * @return the exception.
     */
    @Message(id = 97, value = "Wrong type for %s. Expected %s but was %s")
    OperationFailedException incorrectType(String name, Collection<ModelType> validTypes, ModelType invalidType);

    /**
     * A message indicating interrupted while waiting for request.
     *
     * @return the message.
     */
    @Message(id = 98, value = "Interrupted while waiting for request")
    String interruptedWaitingForRequest();

    /**
     * A message indicating the {@code name} is invalid.
     *
     * @param name the name of the invalid attribute.
     *
     * @return the message.
     */
    @Message(id = 99, value = "%s is invalid")
    String invalid(String name);

    /**
     * A message indicating the {@code value} is invalid.
     *
     * @param cause    the cause of the error.
     * @param value    the invalid value.
     * @param name     the name of the invalid attribute.
     * @param location the location of the error.
     *
     * @return a {@link XMLStreamException} for the error.
     */
    @Message(id = 100, value = "%d is not a valid %s")
    XMLStreamException invalid(@Cause Throwable cause, int value, String name, @Param Location location);

    /**
     * A message indicating the address, represented by the {@code address} parameter, is invalid.
     *
     * @param address the invalid address.
     * @param msg     the error message.
     *
     * @return the message.
     */
    @Message(id = 101, value = "Invalid address %s (%s)")
    String invalidAddress(String address, String msg);

    /**
     * A message indicating the value, represented by the {@code value} parameter, is invalid and must be of the form
     * address/mask.
     *
     * @param value the invalid value.
     *
     * @return the message.
     */
    @Message(id = 102, value = "Invalid 'value' %s -- must be of the form address/mask")
    String invalidAddressMaskValue(String value);

    /**
     * A message indicating the mask, represented by the {@code mask} parameter, is invalid.
     *
     * @param mask the invalid mask.
     * @param msg  the error message.
     *
     * @return the message.
     */
    @Message(id = 103, value = "Invalid mask %s (%s)")
    String  invalidAddressMask(String mask, String msg);

    /**
     * A message indicating the address value, represented by the {@code value} parameter, is invalid.
     *
     * @param value the invalid address value.
     * @param msg   the error message.
     *
     * @return the message.
     */
    @Message(id = 104, value = "Invalid address %s (%s)")
    String invalidAddressValue(String value, String msg);

    /**
     * A message indicating the attribute, represented by the {@code attributeName} parameter, is invalid in
     * combination with the {@code combos} parameter.
     *
     * @param attributeName the attribute name.
     * @param combos        the combinations.
     *
     * @return the message.
     */
    @Message(id = 105, value = "%s is invalid in combination with %s")
    String invalidAttributeCombo(String attributeName, StringBuilder combos);

    /**
     * Creates an exception indicating an invalid value, represented by the {@code value} parameter, was found for the
     * attribute, represented by the {@code name} parameter.
     *
     * @param value    the invalid value.
     * @param name     the attribute name.
     * @param location the location of the error.
     *
     * @return a {@link XMLStreamException} for the error.
     */
    @Message(id = 106, value = "Invalid value '%s' for attribute '%s'")
    XMLStreamException invalidAttributeValue(String value, QName name, @Param Location location);

    /**
     * Creates an exception indicating an invalid value, represented by the {@code value} parameter, was found for the
     * attribute, represented by the {@code name} parameter. The value must be between the {@code minInclusive} and
     * {@code maxInclusive} values.
     *
     * @param value        the invalid value.
     * @param name         the attribute name.
     * @param minInclusive the minimum value allowed.
     * @param maxInclusive the maximum value allowed.
     * @param location     the location of the error.
     *
     * @return a {@link XMLStreamException} for the error.
     */
    @Message(id = 107, value = "Illegal value %d for attribute '%s' must be between %d and %d (inclusive)")
    XMLStreamException invalidAttributeValue(int value, QName name, int minInclusive, int maxInclusive, @Param Location location);

    /**
     * Creates an exception indicating an invalid integer value, represented by the {@code value} parameter, was found
     * for the attribute, represented by the {@code name} parameter.
     *
     * @param cause    the cause of the error.
     * @param value    the invalid value.
     * @param name     the attribute name.
     * @param location the location of the error.
     *
     * @return a {@link XMLStreamException} for the error.
     */
    @Message(id = 108, value = "Illegal value '%s' for attribute '%s' must be an integer")
    XMLStreamException invalidAttributeValueInt(@Cause Throwable cause, String value, QName name, @Param Location location);

    /**
     * A message indicating the pattern, represented by the {@code pattern} parameter, for the interface criteria,
     * represented by the {@code name} parameter, is invalid.
     *
     * @param pattern the pattern.
     * @param name    the interface criteria.
     *
     * @return the message.
     */
    @Message(id = 109, value = "Invalid pattern %s for interface criteria %s")
    String invalidInterfaceCriteriaPattern(String pattern, String name);

    /**
     * Creates an exception indicating the {@code key} is invalid.
     *
     * @param element the path element
     * @param key the invalid value.
     *
     * @return an {@link OperationFailedRuntimeException} for the error.
     */
    @Message(id = 110, value = "Invalid resource address element '%s'. The key '%s' is not valid for an element in a resource address.")
    String invalidPathElementKey(String element, String key);

    /**
     * Creates an exception indicating the load factor must be greater than 0 and less than or equal to 1.
     *
     * @return an {@link IllegalArgumentException} for the error.
     */
    @Message(id = 111, value = "Load factor must be greater than 0 and less than or equal to 1")
    IllegalArgumentException invalidLoadFactor();

    /**
     * A message indicating the {@code value} parameter is invalid and must have a maximum length, represented by the
     * {@code length} parameter.
     *
     * @param value  the invalid value.
     * @param name   the name of the parameter.
     * @param length the maximum length.
     *
     * @return the message.
     */
    @Message(id = 112, value = "'%s' is an invalid value for parameter %s. Values must have a maximum length of %d characters")
    String invalidMaxLength(String value, String name, int length);

    /**
     * A message indicating the {@code value} parameter is invalid and must have a minimum length, represented by the
     * {@code length} parameter.
     *
     * @param value  the invalid value.
     * @param name   the name of the parameter.
     * @param length the minimum length.
     *
     * @return the message.
     */
    @Message(id = 113, value = "'%s' is an invalid value for parameter %s. Values must have a minimum length of %d characters")
    String invalidMinLength(String value, String name, int length);

    /**
     * A message indicating the {@code size} is an invalid size for the parameter, represented by the {@code name}
     * parameter.
     *
     * @param size    the invalid size.
     * @param name    the name of the parameter.
     * @param maxSize the maximum size allowed.
     *
     * @return the message
     */
    @Message(id = 114, value = "[%d] is an invalid size for parameter %s. A maximum length of [%d] is required")
    String invalidMaxSize(int size, String name, int maxSize);

    /**
     * A message indicating the {@code size} is an invalid size for the parameter, represented by the {@code name}
     * parameter.
     *
     * @param size    the invalid size.
     * @param name    the name of the parameter.
     * @param minSize the minimum size allowed.
     *
     * @return the message
     */
    @Message(id = 115, value = "[%d] is an invalid size for parameter %s. A minimum length of [%d] is required")
    String invalidMinSize(int size, String name, int minSize);

    /**
     * A message indicating the {@code value} is invalid for the parameter, represented by the {@code name} parameter.
     *
     * @param value    the invalid value.
     * @param name     the name of the parameter.
     * @param maxValue the minimum value required.
     *
     * @return the message.
     */
    @Message(id = 116, value = "%d is an invalid value for parameter %s. A maximum value of %d is required")
    String invalidMaxValue(int value, String name, int maxValue);

    /**
     * A message indicating the {@code value} is invalid for the parameter, represented by the {@code name} parameter.
     *
     * @param value    the invalid value.
     * @param name     the name of the parameter.
     * @param maxValue the minimum value required.
     *
     * @return the message.
     */
    String invalidMaxValue(long value, String name, long maxValue);

    /**
     * A message indicating the {@code value} is invalid for the parameter, represented by the {@code name} parameter.
     *
     * @param value    the invalid value.
     * @param name     the name of the parameter.
     * @param minValue the minimum value required.
     *
     * @return the message.
     */
    @Message(id = 117, value = "%d is an invalid value for parameter %s. A minimum value of %d is required")
    String invalidMinValue(int value, String name, int minValue);

    /**
     * A message indicating the {@code value} is invalid for the parameter, represented by the {@code name} parameter.
     *
     * @param value    the invalid value.
     * @param name     the name of the parameter.
     * @param minValue the minimum value required.
     *
     * @return the message.
     */
    String invalidMinValue(long value, String name, long minValue);

    /**
     * Creates an exception indicated an invalid modification after completed ste.
     *
     * @return an {@link IllegalStateException} for the error.
     */
    @Message(id = 118, value = "Invalid modification after completed step")
    IllegalStateException invalidModificationAfterCompletedStep();

    /**
     * Creates an exception indicating the {@code value} for the attribute, represented by the {@code name} parameter,
     * is not a valid multicast address.
     *
     * @param value    the invalid value.
     * @param name     the name of the attribute.\
     *
     * @return a {@link XMLStreamException} for the error.
     */
    @Message(id = 119, value = "Value %s for attribute %s is not a valid multicast address")
    OperationFailedException invalidMulticastAddress(String value, String name);

    /**
     * Creates an exception indicating an outbound socket binding cannot have both the {@code localTag} and the
     * {@code remoteTag}.
     *
     * @param name      the name of the socket binding.
     * @param localTag  the local tag.
     * @param remoteTag the remote tag.
     * @param location  the location of the error.
     *
     * @return a {@link XMLStreamException} for the error.
     */
    @Message(id = 120, value = "An outbound socket binding: %s cannot have both %s as well as a %s at the same time")
    XMLStreamException invalidOutboundSocketBinding(String name, String localTag, String remoteTag, @Param Location location);

    /**
     * Creates an exception indicating the {@code flag} is invalid.
     *
     * @param flag       the invalid flag.
     * @param name       the name of the parameter.
     * @param validFlags a collection of valid flags.
     *
     * @return an {@link IllegalArgumentException} for the error.
     */
    @Message(id = 121, value = "%s is not a valid value for parameter %s -- must be one of %s")
    IllegalArgumentException invalidParameterValue(OperationEntry.Flag flag, String name, Collection<OperationEntry.Flag> validFlags);

    /**
     * Creates an exception indicating the {@code value} for the attribute, represented by the {@code name} parameter,
     * does not represent a properly hex-encoded SHA1 hash.
     *
     * @param cause    the cause of the error.
     * @param value    the invalid value.
     * @param name     the name of the attribute.
     * @param location the location of the error.
     *
     * @return a {@link XMLStreamException} for the error.
     */
    @Message(id = 122, value = "Value %s for attribute %s does not represent a properly hex-encoded SHA1 hash")
    XMLStreamException invalidSha1Value(@Cause Throwable cause, String value, String name, @Param Location location);

    /**
     * Creates an exception indicating the stage is not valid for the context process type.
     *
     * @param stage the stage.
     * @param processType the context process type.
     *
     * @return an {@link IllegalStateException} for the error.
     */
    @Message(id = 123, value = "Stage %s is not valid for context process type %s")
    IllegalStateException invalidStage(OperationContext.Stage stage, ProcessType processType);

    /**
     * Creates an exception indicating an invalid step stage specified.
     *
     * @return an {@link IllegalArgumentException} for the error.
     */
    @Message(id = 124, value = "Invalid step stage specified")
    IllegalArgumentException invalidStepStage();

    /**
     * Creates an exception indicating an invalid step stage for this context type.
     *
     * @return an {@link IllegalArgumentException} for the error.
     */
    @Message(id = 125, value = "Invalid step stage for this context type")
    IllegalArgumentException invalidStepStageForContext();

    /**
     * Creates an exception indicating the table cannot have a negative size.
     *
     * @return an {@link IllegalArgumentException} for the error.
     */
    @Message(id = 126, value = "Can not have a negative size table!")
    IllegalArgumentException invalidTableSize();

    /**
     * A message indicating the type, represented by the {@code type} parameter, is invalid.
     *
     * @param type the invalid type.
     *
     * @return the message.
     */
    @Message(id = 127, value = "Invalid type %s")
    String invalidType(ModelType type);

    /**
     * Creates an exception indicating the {@code value} is invalid.
     *
     * @param element the path element
     * @param value the invalid value.
     * @param character the invalid character
     *
     * @return an {@link OperationFailedRuntimeException} for the error.
     */
    @Message(id = 128, value = "Invalid resource address element '%s'. The value '%s' is not valid for an element in a resource address. Character '%s' is not allowed.")
    String invalidPathElementValue(String element, String value, Character character);

    /**
     * A message indicating the {@code value} for the parameter, represented by the {@code name} parameter, is invalid.
     *
     * @param value       the invalid value.
     * @param name        the name of the parameter.
     * @param validValues a collection of valid values.
     *
     * @return the message.
     */
    @Message(id = 129, value = "Invalid value %s for %s; legal values are %s")
    String invalidValue(String value, String name, Collection<?> validValues);

    /**
     * Creates an exception indicating the {@code value} for the {@code name} must be greater than the minimum value,
     * represented by the {@code minValue} parameter.
     *
     * @param name     the name for the value that cannot be negative.
     * @param value    the invalid value.
     * @param minValue the minimum value.
     * @param location the location of the error.
     *
     * @return a {@link XMLStreamException} for the error.
     */
    @Message(id = 130, value = "Illegal '%s' value %s -- must be greater than %s")
    XMLStreamException invalidValueGreaterThan(String name, int value, int minValue, @Param Location location);

    /**
     * Creates an exception indicating the {@code value} for the {@code name} cannot be negative.
     *
     * @param name     the name for the value that cannot be negative.
     * @param value    the invalid value.
     * @param location the location of the error.
     *
     * @return a {@link XMLStreamException} for the error.
     */
    @Message(id = 131, value = "Illegal '%s' value %s -- cannot be negative")
    XMLStreamException invalidValueNegative(String name, int value, @Param Location location);

    /**
     * Creates an exception indicating there must be one of the elements, represented by the {@code sb} parameter,
     * included.
     *
     * @param sb       the acceptable elements.
     * @param location the location of the error.
     *
     * @return a {@link XMLStreamException} for the error.
     */
    @Message(id = 132, value = "Must include one of the following elements: %s")
    XMLStreamException missingOneOf(StringBuilder sb, @Param Location location);

    /**
     * Creates an exception indicating there are missing required attribute(s).
     *
     * @param sb       the missing attributes.
     * @param location the location of the error.
     *
     * @return a {@link XMLStreamException} for the error.
     */
    @Message(id = 133, value = "Missing required attribute(s): %s")
    XMLStreamException missingRequiredAttributes(StringBuilder sb, @Param Location location);

    /**
     * Creates an exception indicating there are missing required element(s).
     *
     * @param sb       the missing element.
     * @param location the location of the error.
     *
     * @return a {@link XMLStreamException} for the error.
     */
    @Message(id = 134, value = "Missing required element(s): %s")
    XMLStreamException missingRequiredElements(StringBuilder sb, @Param Location location);

    /**
     * Creates an exception indicating an interruption awaiting to load the module.
     *
     * @param name the name of the module.
     *
     * @return a {@link XMLStreamException} for the error.
     */
    @Message(id = 135, value = "Interrupted awaiting loading of module %s")
    XMLStreamException moduleLoadingInterrupted(String name);

    /**
     * Creates an exception indicating an interruption awaiting to initialize the module.
     *
     * @param name the name of the module.
     *
     * @return a {@link RuntimeException} for the error.
     */
    @Message(id = 136, value = "Interrupted awaiting initialization of module %s")
    RuntimeException moduleInitializationInterrupted(String name);

    /**
     * Creates an exception indicating a model contains multiple nodes.
     *
     * @param name the name of the node.
     *
     * @return an {@link IllegalStateException} for the error.
     */
    @Message(id = 137, value = "Model contains multiple %s nodes")
    IllegalStateException multipleModelNodes(String name);

    /**
     * A message indicating a namespace with the prefix, represented by the {@code prefix} parameter, is already
     * registered with the schema URI, represented by the {@code uri} parameter.
     *
     * @param prefix the namespace prefix.
     * @param uri    the schema URI.
     *
     * @return the message.
     */
    @Message(id = 138, value = "Namespace with prefix %s already registered with schema URI %s")
    String namespaceAlreadyRegistered(String prefix, String uri);

    /**
     * A message indicating no namespace with the URI {@code prefix}, was found.
     *
     * @param prefix the prefix.
     *
     * @return the message.
     */
    @Message(id = 139, value = "No namespace with URI %s found")
    String namespaceNotFound(String prefix);

    /**
     * A message indicating the element, represented by the {@code element} parameter, does not allow nesting.
     *
     * @param element the element.
     *
     * @return the message.
     */
    @Message(id = 140, value = "Nested %s not allowed")
    String nestedElementNotAllowed(Element element);

    /**
     * Creates an exception indicating no active request was found for handling the report represented by the {@code id}
     * parameter.
     *
     * @param id the batch id.
     *
     * @return a {@link RequestProcessingException} for the error.
     */
    @Message(id = 141, value = "No active request found for handling report %d")
    RequestProcessingException noActiveRequestForHandlingReport(int id);

    /**
     * Creates an exception indicating no active request was found for proxy control represented by the {@code id}
     * parameter.
     *
     * @param id the batch id.
     *
     * @return a {@link RequestProcessingException} for the error.
     */
    @Message(id = 142, value = "No active request found for proxy operation control %d")
    RequestProcessingException noActiveRequestForProxyOperation(int id);

    /**
     * Creates an exception indicating no active request was found for reading the inputstream report represented by
     * the {@code id} parameter.
     *
     * @param id the batch id.
     *
     * @return a {@link IOException} for the error.
     */
    @Message(id = 143, value = "No active request found for reading inputstream report %d")
    IOException noActiveRequestForReadingInputStreamReport(int id);

    /**
     * Creates an exception indicating there is no active step.
     *
     * @return an {@link IllegalStateException} for the error.
     */
    @Message(id = 144, value = "No active step")
    IllegalStateException noActiveStep();

    /**
     * Creates an exception indicating no active transaction found for the {@code id}.
     *
     * @param id the id.
     *
     * @return a {@link RequestProcessingException} for the error.
     */
    @Message(id = 145, value = "No active tx found for id %d")
    RuntimeException noActiveTransaction(int id);

    /**
     * A message indicating there is no child registry for the child, represented by the {@code childType} and
     * {@code child} parameters.
     *
     * @param childType the child type.
     * @param child     the child.
     *
     * @return the message.
     */
    @Message(id = 146, value = "No child registry for (%s, %s)")
    String noChildRegistry(String childType, String child);

    /**
     * Creates an exception indicating no child type for the {@code name}.
     *
     * @param name the name.
     *
     * @return an {@link OperationFailedRuntimeException} for the error.
     */
    @Message(id = 147, value = "No child type %s")
    OperationFailedRuntimeException noChildType(String name);

    /*
     * A message indicating no handler for the step operation, represented by the {@code stepOpName} parameter, at
     * {@code address}.
     *
     * @param stepOpName the step operation name.
     * @param address    the address.
     *
     * @return the message
     *
     * @deprecated use {@link #noSuchResourceType(PathAddress)} or {@link #noHandlerForOperation(String, PathAddress)}
     */
//    @Message(id = 148, value = "No handler for %s at address %s")
//    String noHandler(String stepOpName, PathAddress address);

    /**
     * A message indicating that no interface criteria was provided.
     *
     * @return the message.
     */
    @Message(id = 149, value = "No interface criteria was provided")
    String noInterfaceCriteria();

    /**
     * A message indicating there is no operation handler.
     *
     * @return the message.
     */
    @Message(id = 150, value = "No operation handler")
    String noOperationHandler();

    /**
     * Creates an exception indicating a node is already registered at the location.
     *
     * @param location the location the node is registered at.
     * @param value    the node value.
     *
     * @return an {@link IllegalArgumentException} for the error.
     */
    @Message(id = 151, value = "A node is already registered at '%s%s)'")
    IllegalArgumentException nodeAlreadyRegistered(String location, String value);

    /**
     * Creates an exception indicating the {@code path} is not a directory.
     *
     * @param path the path.
     *
     * @return an {@link IllegalStateException} for the error.
     */
    @Message(id = 152, value = "%s is not a directory")
    IllegalStateException notADirectory(String path);

    /**
     * Creates an exception indicating no {@code path/className} was found for the module identifier.
     *
     * @param path      the path of the SPI.
     * @param className the class name.
     * @param id        the module identifier.
     *
     * @return an {@link IllegalStateException} for the error.
     */
    @Message(id = 153, value = "No %s%s found for %s")
    IllegalStateException notFound(String path, String className, ModuleIdentifier id);

    /**
     * Creates an exception indicating an asynchronous operation cannot execute without an executor.
     *
     * @return an {@link IllegalStateException} for the error.
     */
    @Message(id = 154, value = "Cannot execute asynchronous operation without an executor")
    IllegalStateException nullAsynchronousExecutor();

    /**
     * An exception indicating the {@code name} may not be {@code null}.
     *
     * @param name the name that cannot be {@code null}.
     *
     * @return the exception.
     */
    @Message(id = 155, value = "%s may not be null")
    OperationFailedException nullNotAllowed(String name);

    /**
     * Creates an exception indicating the variable, represented by the {@code name} parameter, was {@code null}.
     *
     * @param name the name of the variable that was {@code null}.
     *
     * @return an {@link IllegalArgumentException} for the error.
     */
    @Message(id = 156, value = "%s is null")
    IllegalArgumentException nullVar(String name);

    /**
     * Creates a message indicating the operation step.
     *
     * @param step the step.
     *
     * @return the message.
     */
    @Message(id = Message.NONE, value = "Operation %s")
    String operation(String step);

    /**
     * Creates an exception indicating the operation is already complete.
     *
     * @return an {@link IllegalStateException} for the error.
     */
    @Message(id = 157, value = "Operation already complete")
    IllegalStateException operationAlreadyComplete();

    /**
     * A message indicating the operation handler failed.
     *
     * @param msg the failure message.
     *
     * @return the message.
     */
    @Message(id = 158, value = "Operation handler failed: %s")
    String operationHandlerFailed(String msg);

    /**
     * A message indicating the operation handler failed to complete.
     *
     * @return the message.
     */
    @Message(id = 159, value = "Operation handler failed to complete")
    String operationHandlerFailedToComplete();

    /**
     * A message indicating the operation is rolling back.
     *
     * @return the message.
     */
    @Message(id = 160, value = "Operation rolling back")
    String operationRollingBack();

    /**
     * A message indicating the operation succeeded and is committing.
     *
     * @return the message.
     */
    @Message(id = 161, value = "Operation succeeded, committing")
    String operationSucceeded();

    /**
     * A message indicating there is no operation, represented by the {@code op} parameter, registered at the address,
     * represented by the {@code address} parameter.
     *
     * @param op      the operation.
     * @param address the address.
     *
     * @return the message.
     */
    @Message(id = 162, value = "There is no operation %s registered at address %s")
    String operationNotRegistered(String op, PathAddress address);


    /**
     * Creates an exception indicating an operation reply value type description is required but was not implemented
     * for the operation represented by the {@code operationName} parameter.
     *
     * @param operationName the name of the operation that requires the reply value type description.
     *
     * @return an {@link IllegalStateException} for the error.
     */
    @Message(id = 163, value = "An operation reply value type description is required but was not implemented for operation %s")
    IllegalStateException operationReplyValueTypeRequired(String operationName);

    /**
     * A message indicating there was a parsing problem.
     *
     * @param row the row the problem occurred at.
     * @param col the column the problem occurred at.
     * @param msg a message to concatenate.
     *
     * @return the message.
     */
    @Message(id = 164, value = "Parsing problem at [row,col]:[%d ,%d]%nMessage: %s")
    String parsingProblem(int row, int col, String msg);

    /**
     * Creates an exception indicating no configuration persister was injected.
     *
     * @return a {@link StartException} for the error.
     */
    @Message(id = 165, value = "No configuration persister was injected")
    StartException persisterNotInjected();

    /**
     * Creates an exception indicating the thread was interrupted waiting for the operation to prepare/fail.
     *
     * @return a {@link RequestProcessingException} for the error.
     */
    @Message(id = 166, value = "Thread was interrupted waiting for the operation to prepare/fail")
    RequestProcessingException prepareFailThreadInterrupted();

    /**
     * Creates an exception indicating the profile has no subsystem configurations.
     *
     * @param location the location of the error.
     *
     * @return a {@link XMLStreamException} for the error.
     */
    //No longer used
    //@Message(id = 167, value = "Profile has no subsystem configurations")
    //XMLStreamException profileHasNoSubsystems(@Param Location location);

    /**
     * Creates an exception indicating no profile found for inclusion.
     *
     * @param location the location of the error.
     *
     * @return a {@link XMLStreamException} for the error.
     */
    @Message(id = 168, value = "No profile found for inclusion")
    XMLStreamException profileNotFound(@Param Location location);

    /**
     * Creates an exception indicating the proxy handler is already registered at the location.
     *
     * @param location the location.
     *
     * @return an {@link IllegalArgumentException} for the error.
     */
    @Message(id = 169, value = "A proxy handler is already registered at location '%s'")
    IllegalArgumentException proxyHandlerAlreadyRegistered(String location);

    /**
     * Creates an exception indicating a thread was interrupted waiting to read attachment input stream from a remote
     * caller.
     *
     * @return a {@link RuntimeException} for the error.
     */
    @Message(id = 170, value = "Thread was interrupted waiting to read attachment input stream from remote caller")
    RuntimeException remoteCallerThreadInterrupted();

    /**
     * A message indicating that removing services has lead to unsatisfied dependencies.
     * <p/>
     * ** Note: Use with {@link #removingServiceUnsatisfiedDependencies(String)}
     *
     * @return the message.
     */
    @Message(id = 171, value = "Removing services has lead to unsatisfied dependencies:")
    String removingServiceUnsatisfiedDependencies();

    /**
     * A message indicating that removing services has lead to unsatisfied dependencies.
     * <p/>
     * ** Note: Use with {@link #removingServiceUnsatisfiedDependencies()}
     *
     * @param name the name of the service.
     *
     * @return the message.
     */
    @Message(id = Message.NONE, value = "%nService %s was depended upon by ")
    String removingServiceUnsatisfiedDependencies(String name);

    /**
     * A message indicating the {@code name} is required.
     *
     * @param name the name of the required attribute.
     *
     * @return the message.
     */
    @Message(id = 172, value = "%s is required")
    String required(String name);

    /**
     * Creates an exception indicating the {@code name} is reserved.
     *
     * @param name     the name that is reserved.
     * @param location the location of the error.
     *
     * @return a {@link XMLStreamException} for the error.
     */
    @Message(id = 173, value = "%s is reserved")
    XMLStreamException reserved(String name, @Param Location location);

    /**
     * A message indicating a resource does not exist.
     *
     * @param resource the resource.
     *
     * @return the message.
     */
    @Message(id = 174, value = "Resource does not exist: %s")
    String resourceNotFound(ModelNode resource);

    /**
     * Creates an exception indicating a resource does not exist.
     *
     * @param ancestor the ancestor path.
     * @param address  the address.
     *
     * @return an {@link OperationFailedRuntimeException} for the error.
     */
    @Message(id = 175, value = "Resource %s does not exist; a resource at address %s cannot be created until all ancestor resources have been added")
    OperationFailedRuntimeException resourceNotFound(PathAddress ancestor, PathAddress address);

    /**
     * Creates an exception indicating the rollback has already been invoked.
     *
     * @return an {@link IllegalStateException} for the error.
     */
    @Message(id = 176, value = "rollback() has already been invoked")
    IllegalStateException rollbackAlreadyInvoked();

    /**
     * A message indicating a schema with URI, represented by the {@code schemaUri} parameter, is already registered
     * with the location, represented by the {@code location} parameter.
     *
     * @param schemaUri the schema URI.
     * @param location  the location.
     *
     * @return the message.
     */
    @Message(id = 177, value = "Schema with URI %s already registered with location %s")
    String schemaAlreadyRegistered(String schemaUri, String location);

    /**
     * A message indicating the schema was not found wit the {@code uri}.
     *
     * @param uri the schema URI.
     *
     * @return the message.
     */
    @Message(id = 178, value = "No schema location with URI %s found")
    String schemaNotFound(String uri);

    /**
     * Creates an exception indicating the service install was cancelled.
     *
     * @return a {@link CancellationException} for the error.
     */
    @Message(id = 179, value = "Service install was cancelled")
    CancellationException serviceInstallCancelled();

    /**
     * A message indicating the missing services.
     *
     * @param sb the missing services.
     *
     * @return the message.
     */
    @Message(id = Message.NONE, value = "is missing [%s]")
    String servicesMissing(StringBuilder sb);

    /**
     * A message that indicates there are services with missing or unavailable dependencies.
     *
     * @return the message.
     */
    @Message(id = 180, value = "Services with missing/unavailable dependencies")
    String servicesMissingDependencies();

    /**
     * Creates an exception indicating the get service registry only supported in runtime operations.
     *
     * @return an {@link IllegalStateException} for the error.
     */
    @Message(id = 181, value = "Get service registry only supported in runtime operations")
    IllegalStateException serviceRegistryRuntimeOperationsOnly();

    /**
     * Creates an exception indicating the service removal only supported in runtime operations.
     *
     * @return an {@link IllegalStateException} for the error.
     */
    @Message(id = 182, value = "Service removal only supported in runtime operations")
    IllegalStateException serviceRemovalRuntimeOperationsOnly();

    /**
     * A message for the service status report header.
     *
     * @return the message.
     */
    @Message(id = 183, value = "Service status report%n")
    String serviceStatusReportHeader();

    /**
     * A message for the service status report indicating new missing or unsatisfied dependencies.
     *
     * @return the message.
     */
    @Message(id = 184, value = "   New missing/unsatisfied dependencies:%n")
    String serviceStatusReportDependencies();

    /**
     * A message for the service status report for missing dependencies.
     *
     * @param serviceName the name of the service
     *
     * @return the message.
     */
    @Message(id = Message.NONE, value = "      %s (missing) dependents: %s %n")
    String serviceStatusReportMissing(ServiceName serviceName, String dependents);

    /**
     * A message for the service status report for unavailable dependencies.
     *
     * @param serviceName the name of the service
     *
     * @return the message.
     */
    @Message(id = Message.NONE, value = "      %s (unavailable) dependents: %s %n")
    String serviceStatusReportUnavailable(ServiceName serviceName, String dependents);

    /**
     * A message for the service status report indicating new corrected service.
     *
     * @return the message.
     */
    @Message(id = 185, value = "   Newly corrected services:%n")
    String serviceStatusReportCorrected();

    /**
     * A message for the service status report for no longer required dependencies.
     *
     * @param serviceName the name of the service
     *
     * @return the message.
     */
    @Message(id = Message.NONE, value = "      %s (no longer required)%n")
    String serviceStatusReportNoLongerRequired(ServiceName serviceName);

    /**
     * A message for the service status report for unavailable dependencies.
     *
     * @param serviceName the name of the service
     *
     * @return the message.
     */
    @Message(id = Message.NONE, value = "      %s (new available)%n")
    String serviceStatusReportAvailable(ServiceName serviceName);

    /**
     * A message for the service status report for failed services.
     *
     * @return the message.
     */
    @Message(id = 186, value = "  Services which failed to start:")
    String serviceStatusReportFailed();

    /**
     * Creates an exception indicating the get service target only supported in runtime operations.
     *
     * @return an {@link IllegalStateException} for the error.
     */
    @Message(id = 187, value = "Get service target only supported in runtime operations")
    IllegalStateException serviceTargetRuntimeOperationsOnly();

    /**
     * Creates an exception indicating the stage is already complete.
     *
     * @param stage the stage.
     *
     * @return an {@link IllegalStateException} for the error.
     */
    @Message(id = 188, value = "Stage %s is already complete")
    IllegalStateException stageAlreadyComplete(OperationContext.Stage stage);

    /**
     * A message indicating the step handler failed after completion.
     *
     * @param handler the handler that failed.
     *
     * @return the message.
     */
    @Message(id = 189, value = "Step handler %s failed after completion")
    String stepHandlerFailed(OperationStepHandler handler);

    /**
     * A message indicating the step handler for the operation failed handling operation rollback.
     *
     * @param handler the handler that failed.
     * @param op      the operation.
     * @param address the path address.
     * @param cause   the error.
     *
     * @return the message.
     */
    @Message(id = 190, value = "Step handler %s for operation %s at address %s failed handling operation rollback -- %s")
    String stepHandlerFailedRollback(OperationStepHandler handler, String op, PathAddress address, Throwable cause);

    /**
     * A message indicating an interruption awaiting subsystem boot operation execution.
     *
     * @return the message.
     */
    @Message(id = 191, value = "Interrupted awaiting subsystem boot operation execution")
    String subsystemBootInterrupted();

    /**
     * A message indicating the boot operations for the subsystem, represented by the {@code name} parameter, failed
     * without explanation.
     *
     * @param name the name of the subsystem.
     *
     * @return the message.
     */
    @Message(id = 192, value = "Boot operations for subsystem %s failed without explanation")
    String subsystemBootOperationFailed(String name);

    /**
     * A message indicating a failure executing subsystem boot operations.
     *
     * @return the message.
     */
    @Message(id = 193, value = "Failed executing subsystem %s boot operations")
    String subsystemBootOperationFailedExecuting(String name);

    /**
     * Creates an exception indicating the table is full.
     *
     * @return an {@link IllegalStateException} for the error.
     */
    @Message(id = 194, value = "Table is full!")
    IllegalStateException tableIsFull();

    /**
     * Creates an exception indicating an interruption awaiting a transaction commit or rollback.
     *
     * @return a {@link RuntimeException} for the error.
     */
    @Message(id = 195, value = "Interrupted awaiting transaction commit or rollback")
    RuntimeException transactionInterrupted();

    /**
     * Creates an exception indicating a timeout occurred waiting for the transaction.
     *
     * @param type the transaction type.
     *
     * @return a {@link RuntimeException} for the error.
     */
    @Message(id = 196, value = "A timeout occurred waiting for the transaction to %s")
    RuntimeException transactionTimeout(String type);

    /**
     * Creates an exception indicating an unexpected attribute, represented by the {@code name} parameter, was
     * encountered.
     *
     * @param name     the unexpected attribute name.
     * @param location the location of the error.
     *
     * @return a {@link XMLStreamException} for the error.
     */
    @Message(id = 197, value = "Unexpected attribute '%s' encountered")
    XMLStreamException unexpectedAttribute(QName name, @Param Location location);

    /**
     * Creates an exception indicating an unexpected element, represented by the {@code name} parameter, was
     * encountered.
     *
     * @param name     the unexpected element name.
     * @param location the location of the error.
     *
     * @return a {@link XMLStreamException} for the error.
     */
    @Message(id = 198, value = "Unexpected element '%s' encountered")
    XMLStreamException unexpectedElement(QName name, @Param Location location);

    /**
     * Creates an exception indicating an unexpected end of an element, represented by the {@code name} parameter, was
     * encountered.
     *
     * @param name     the unexpected element name.
     * @param location the location of the error.
     *
     * @return a {@link XMLStreamException} for the error.
     */
    @Message(id = 199, value = "Unexpected end of element '%s' encountered")
    XMLStreamException unexpectedEndElement(QName name, @Param Location location);

    /**
     * Creates an exception indicating the {@code storage} was unexpected.
     *
     * @param storage the storage that was unexpected.
     *
     * @return an {@link IllegalStateException} for the error.
     */
    @Message(id = 200, value = "Unexpected storage %s")
    IllegalStateException unexpectedStorage(AttributeAccess.Storage storage);

    /**
     * A message indicating the attribute, represented by the {@code name} parameter, is unknown.
     *
     * @param name the attribute name.
     *
     * @return the message.
     */
    @Message(id = 201, value = "Unknown attribute '%s'")
    String unknownAttribute(String name);

    /**
     * A message indicating there is no known child type with the name, represented by the {@code name} parameter.
     *
     * @param name the name of the child.
     *
     * @return the message.
     */
    @Message(id = 202, value = "No known child type named %s")
    String unknownChildType(String name);

    /**
     * Creates an exception indicating the property, represented by the {@code name} parameter, is unknown.
     *
     * @param name the name of the property.
     *
     * @return a {@link RuntimeException} for the error.
     */
    @Message(id = 203, value = "Unknown property in interface criteria list: %s")
    RuntimeException unknownCriteriaInterfaceProperty(String name);

    /**
     * A message indicating the interface criteria type, represented by the {@code type} parameter, is unknown.
     *
     * @param type the unknown criteria type.
     *
     * @return the message.
     */
    @Message(id = 204, value = "Unknown interface criteria type %s")
    String unknownCriteriaInterfaceType(String type);

    /**
     * Creates an exception indicating the interface, represented by the {@code value} attribute, for the attribute,
     * represented by the {@code attributeName} parameter, is unknown on in the element.
     *
     * @param value         the value of the attribute.
     * @param attributeName the attribute name.
     * @param elementName   the element name for the attribute.
     * @param location      the location of the error.
     *
     * @return a {@link XMLStreamException} for the error.
     */
    @Message(id = 205, value = "Unknown interface %s %s must be declared in element %s")
    XMLStreamException unknownInterface(String value, String attributeName, String elementName, @Param Location location);

    /**
     * Creates an exception indicating an unknown {@code elementName1} {@code value} {@code elementName2} must be
     * declared in the element represented by the {@code parentElement} parameter.
     *
     * @param elementName1  the name of the first element.
     * @param value         the value.
     * @param elementName2  the name of the second element.
     * @param parentElement the parent element name.
     * @param location      the location of the error.
     *
     * @return a {@link XMLStreamException} for the error.
     */
    @Message(id = 206, value = "Unknown %s %s %s must be declared in element %s")
    XMLStreamException unknownValueForElement(String elementName1, String value, String elementName2, String parentElement, @Param Location location);

    /**
     * A message indicating the validation failed.
     *
     * @param name the parameter name the validation failed on.
     *
     * @return the message.
     */
    @Message(id = 207, value = "Validation failed for %s")
    String validationFailed(String name);

    /**
     * A message indicating that there are more services than would be practical to display
     *
     * @param number the number of services that were not displayed
     *
     * @return the message.
     */
    @Message(id = 208, value = "... and %s more")
    String andNMore(int number);

    /**
     * Creates an exception indicating an invalid value, represented by the {@code value} parameter, was found for the
     * attribute, represented by the {@code name} parameter.
     *
     * @param value    the invalid value.
     * @param name     the attribute name.
     * @param validValues the legal values for the attribute
     * @param location the location of the error.
     *
     * @return a {@link XMLStreamException} for the error.
     */
    @Message(id = 209, value = "Invalid value '%s' for attribute '%s' -- valid values are %s")
    XMLStreamException invalidAttributeValue(String value, QName name, Set<String> validValues, @Param Location location);

    /**
     * Creates an exception message indicating an expression could not be resolved due to lack of security permissions.
     *
     * @param toResolve  the node being resolved
     * @param e the SecurityException
     * @return an {@link OperationFailedException} for the caller
     */
    @Message(id = 210, value = "Caught SecurityException attempting to resolve expression '%s' -- %s")
    String noPermissionToResolveExpression(ModelNode toResolve, SecurityException e);

    /**
     * Creates an exception message indicating an expression could not be resolved due to no corresponding system property
     * or environment variable.
     *
     * @param toResolve  the node being resolved
     * @return an {@link OperationFailedException} for the caller
     */
    @Message(id = 211, value = "Cannot resolve expression '%s'")
    OperationFailedException cannotResolveExpression(String toResolve);

    /**
     * Creates an exception indicating the resource is a duplicate.
     *
     * @param address the address of the resource.
     *
     * @return an {@link OperationFailedRuntimeException} for the error.
     */
    @Message(id = 212, value = "Duplicate resource %s")
    OperationFailedRuntimeException duplicateResourceAddress(PathAddress address);

    /**
     * Creates an exception indicating a resource cannot be removed due to the existence of child resources.
     *
     * @param children the address elements for the children.
     *
     * @return an {@link OperationFailedException} for the error.
     */
    @Message(id = 213, value = "Cannot remove resource before removing child resources %s")
    OperationFailedException cannotRemoveResourceWithChildren(List<PathElement> children);

    /**
     * Creates an exception indicating the canonical file for the main file could not be found.
     *
     * @param name  the main file.
     * @param configurationDir the configuration directory
     *
     * @return an {@link IllegalStateException} for the error.
     */
    @Message(id = 214, value = "Could not get main file: %s. Specified files must be relative to the configuration dir: %s")
    IllegalStateException mainFileNotFound(String name, File configurationDir);

    // 215 free

    /**
     * Creates an exception indicating a resource cannot be found.
     *
     * @param pathAddress the address for the resource.
     *
     * @return an {@link OperationFailedRuntimeException} for the error.
     */
    @Message(id = 216, value = "Management resource '%s' not found")
    Resource.NoSuchResourceException managementResourceNotFound(PathAddress pathAddress);

    /**
     * Creates an exception message indicating a child resource cannot be found.
     *
     * @param childAddress the address element for the child.
     *
     * @return an message for the error.
     */
    @Message(id = 217, value = "Child resource '%s' not found")
    String childResourceNotFound(PathElement childAddress);

    /**
     * Creates an exception indicating a node is already registered at the location.
     *
     * @param location the location of the existing node.
     *
     * @return an {@link IllegalArgumentException} for the error.
     */
    @Message(id = 218, value = "A node is already registered at '%s'")
    IllegalArgumentException nodeAlreadyRegistered(String location);

    /**
     * Creates an exception indicating that an attempt was made to remove an extension before removing all of its
     * subsystems.
     *
     * @param moduleName the name of the extension
     * @param subsystem the name of the subsystem
     *
     * @return an {@link IllegalStateException} for the error
     */
    @Message(id = 219, value = "An attempt was made to unregister extension %s which still has subsystem %s registered")
    IllegalStateException removingExtensionWithRegisteredSubsystem(String moduleName, String subsystem);

    /**
     * Creates an exception indicating that an attempt was made to register an override model for the root model
     * registration.
     *
     * @return an {@link IllegalStateException} for the error
     */
    @Message(id = 220, value = "An override model registration is not allowed for the root model registration")
    IllegalStateException cannotOverrideRootRegistration();

    /**
     * Creates an exception indicating that an attempt was made to register an override model for a non-wildcard
     * registration.
     *
     * @param valueName the name of the non-wildcard registration that cannot be overridden
     * @return an {@link IllegalStateException} for the error
     */
    @Message(id = 221, value = "An override model registration is not allowed for non-wildcard model registrations. This registration is for the non-wildcard name '%s'.")
    IllegalStateException cannotOverrideNonWildCardRegistration(String valueName);

    /**
     * Creates an exception indicating that an attempt was made to remove a wildcard model registration via
     * the unregisterOverrideModel API.
     *
     * @return an {@link IllegalArgumentException} for the error
     */
    @Message(id = 222, value = "A registration named '*' is not an override model and cannot be unregistered via the unregisterOverrideModel API.")
    IllegalArgumentException wildcardRegistrationIsNotAnOverride();

    /**
     * Creates an exception indicating that an attempt was made to remove a resource registration from the root registration.
     *
     * @return an {@link IllegalStateException} for the error
     */
    @Message(id = 223, value = "The root resource registration does not support overrides, so no override can be removed.")
    IllegalStateException rootRegistrationIsNotOverridable();

    /**
     * Creates an exception indicating there is no operation, represented by the {@code op} parameter, registered at the address,
     * represented by the {@code address} parameter.
     *
     * @param op      the operation.
     * @param address the address.
     * @return the message.
     */
    @Message(id = 224, value = "There is no operation %s registered at address %s")
    IllegalArgumentException operationNotRegisteredException(String op, PathAddress address);


    /**
     * Creates a runtime exception indicating there was a failure to recover services during an operation rollback
     *
     * @param cause the cause of the failure
     * @return the runtime exception.
     */
    @Message(id = 225, value = "Failed to recover services during operation rollback")
    RuntimeException failedToRecoverServices(@Param OperationFailedException cause);

    /**
     * Creates an IllegalStateException indicating a subsystem with the given name has already been registered by
     * a different extension.
     *
     * @param subsystemName the cause of the failure
     * @return the runtime exception.
     */
    @Message(id = 226, value = "A subsystem named '%s' cannot be registered by extension '%s' -- a subsystem with that name has already been registered by extension '%s'.")
    IllegalStateException duplicateSubsystem(String subsystemName, String duplicatingModule, String existingModule);

    /**
     * Creates an exception indicating that the operation is missing one of the standard fields.
     *
     * @param field the standard field name
     * @param operation the operation as a string. May be empty
     */
    @Message(id = 227, value = "Operation has no '%s' field. %s")
    IllegalArgumentException validationFailedOperationHasNoField(String field, String operation);

    /**
     * Creates an exception indicating that the operation has an empty name.
     *
     * @param operation the operation as a string. May be empty
     */
    @Message(id = 228, value = "Operation has a null or empty name. %s")
    IllegalArgumentException validationFailedOperationHasANullOrEmptyName(String operation);

    /**
     * Creates an exception indicating that the operation could not be found
     *
     * @param name the name of the operation
     * @param address the operation address
     * @param operation the operation as a string. May be empty
     */
    @Message(id = 229, value = "No operation called '%s' at '%s'. %s")
    IllegalArgumentException validationFailedNoOperationFound(String name, PathAddress address, String operation);

    /**
     * Creates an exception indicating that the operation contains a parameter not in its descriptor
     *
     * @param paramName the name of the parameter in the operation
     * @param parameterNames the valid parameter names
     * @param operation the operation as a string. May be empty
     */
    @Message(id = 230, value = "Operation contains a parameter '%s' which is not one of the expected parameters %s. %s")
    IllegalArgumentException validationFailedActualParameterNotDescribed(String paramName, Set<String> parameterNames, String operation);

    /**
     * Creates an exception indicating that the operation does not contain a required parameter
     *
     * @param paramName the name of the required parameter
     * @param operation the operation as a string. May be empty
     */
    @Message(id = 231, value = "Required parameter %s is not present. %s")
    IllegalArgumentException validationFailedRequiredParameterNotPresent(String paramName, String operation);

    /**
     * Creates an exception indicating that the operation contains both an alternative and a required parameter
     *
     * @param alternative the name of the alternative parameter
     * @param paramName the name of the required parameter
     * @param operation the operation as a string. May be empty
     */
    @Message(id = 232, value = "Alternative parameter '%s' for required parameter '%s' was used. Please use one or the other. %s")
    IllegalArgumentException validationFailedRequiredParameterPresentAsWellAsAlternative(String alternative, String paramName, String operation);

    /**
     * Creates an exception indicating that an operation parameter could not be converted to the required type
     *
     * @param paramName the name of the required parameter
     * @param type the required type
     * @param operation the operation as a string. May be empty
     */
    @Message(id = 233, value = "Could not convert the parameter '%s' to a %s. %s")
    IllegalArgumentException validationFailedCouldNotConvertParamToType(String paramName, ModelType type, String operation);

    /**
     * Creates an exception indicating that an operation parameter value is smaller than the allowed minimum value
     *
     * @param value the name of the required parameter
     * @param paramName the name of the required parameter
     * @param min the minimum value
     * @param operation the operation as a string. May be empty
     */
    @Message(id = 234, value = "The value '%s' passed in for '%s' is smaller than the minimum value '%s'. %s")
    IllegalArgumentException validationFailedValueIsSmallerThanMin(Number value, String paramName, Number min, String operation);

    /**
     * Creates an exception indicating that an operation parameter value is greater than the allowed minimum value
     *
     * @param value the name of the required parameter
     * @param paramName the name of the required parameter
     * @param max the minimum value
     * @param operation the operation as a string. May be empty
     */
    @Message(id = 235, value = "The value '%s' passed in for '%s' is bigger than the maximum value '%s'. %s")
    IllegalArgumentException validationFailedValueIsGreaterThanMax(Number value, String paramName, Number max, String operation);

    /**
     * Creates an exception indicating that an operation parameter value is shorter than the allowed minimum length
     *
     * @param value the name of the required parameter
     * @param paramName the name of the required parameter
     * @param minLength the minimum value
     * @param operation the operation as a string. May be empty
     */
    @Message(id = 236, value = "The value '%s' passed in for '%s' is shorter than the minimum length '%s'. %s")
    IllegalArgumentException validationFailedValueIsShorterThanMinLength(Object value, String paramName, Object minLength, String operation);

    /**
     * Creates an exception indicating that an operation parameter value is longer than the allowed maximum length
     *
     * @param value the name of the required parameter
     * @param paramName the name of the required parameter
     * @param maxLength the minimum value
     * @param operation the operation as a string. May be empty
     */
    @Message(id = 237, value = "The value '%s' passed in for '%s' is longer than the maximum length '%s'. %s")
    IllegalArgumentException validationFailedValueIsLongerThanMaxLength(Object value, String paramName, Object maxLength, String operation);

    /**
     * Creates an exception indicating that an operation parameter list value has an element that is not of the accepted type
     *
     * @param paramName the name of the required parameter
     * @param elementType the expected element type
     * @param operation the operation as a string. May be empty
     */
    @Message(id = 238, value = "%s is expected to be a list of %s. %s")
    IllegalArgumentException validationFailedInvalidElementType(String paramName, ModelType elementType, String operation);

    /**
     * Creates a string for use in an IllegalArgumentException or a warning message indicating that
     * the required attribute of a parameter in the operation description is not a boolean.
     *
     * @param paramName the name of the parameter
     * @param address the address of the operation
     * @param description the operation description
     */
    @Message(id = 239, value = "'" + ModelDescriptionConstants.REQUIRED + "' parameter: '%s' must be a boolean in the description of the operation at %s: %s")
    String invalidDescriptionRequiredFlagIsNotABoolean(String paramName, PathAddress address, ModelNode description);

    /**
     * Creates a string for use in an IllegalArgumentException or a warning message indicating that
     * a parameter is undefined in the operation description.
     *
     * @param name the name of the parameter
     * @param address the address of the operation
     * @param description the operation description
     */
    @Message(id = 240, value = "Undefined request property '%s' in description of the operation at %s: %s")
    String invalidDescriptionUndefinedRequestProperty(String name, PathAddress address, ModelNode description);

    /**
     * Creates a string for use in an IllegalArgumentException or a warning message indicating that
     * a parameter has no type in the operation description
     *
     * @param paramName the name of the parameter
     * @param address the address of the operation
     * @param description the operation description
     */
    @Message(id = 241, value = "There is no type for parameter '%s' in the description of the operation at %s: %s")
    String invalidDescriptionNoParamTypeInDescription(String paramName, PathAddress address, ModelNode description);

    /**
     * Creates a string for use in an IllegalArgumentException or a warning message indicating that
     * a parameter has an invalid type in the operation description
     *
     * @param paramName the name of the parameter
     * @param address the address of the operation
     * @param description the operation description
     */
    @Message(id = 242, value = "Could not determine the type of parameter '%s' in the description of the operation at %s: %s")
    String invalidDescriptionInvalidParamTypeInDescription(String paramName, PathAddress address, ModelNode description);

    /**
     * Creates a string for use in an IllegalArgumentException or a warning message indicating that
     * a parameter has a min or max attribute value of a different type from its expected value.
     *
     * @param minOrMax {@code min} or {@code max}
     * @param paramName the name of the parameter
     * @param expectedType the expected type
     * @param address the address of the operation
     * @param description the operation description
     */
    @Message(id = 243, value = "The '%s' attribute of the '%s' parameter can not be converted to its type: %s in the description of the operation at %s: %s")
    String invalidDescriptionMinMaxForParameterHasWrongType(String minOrMax, String paramName, ModelType expectedType, PathAddress address, ModelNode description);

    /**
     * Creates a string for use in an IllegalArgumentException or a warning message indicating that
     * a parameter has a min-length or max-length attribute value that is not an integer.
     *
     * @param minOrMaxLength {@code min} or {@code max}
     * @param paramName the name of the parameter
     * @param address the address of the operation
     * @param description the operation description
     */
    @Message(id = 244, value = "The '%s' attribute of the '%s' parameter can not be converted to an integer in the description of the operation at %s: %s")
    String invalidDescriptionMinMaxLengthForParameterHasWrongType(String minOrMaxLength, String paramName, PathAddress address, ModelNode description);

    /**
     * Creates an exception indicating the {@code value} for the {@code name} must be a valid port number.
     *
     * @param name     the name for the value that must be a port number.
     * @param value    the invalid value.
     * @param location the location of the error.
     *
     * @return a {@link XMLStreamException} for the error.
     */
    @Message(id = 245, value = "Illegal '%s' value %s -- must be a valid port number")
    XMLStreamException invalidPort(String name, String value, @Param Location location);

    @Message(id = 246, value = "Cannot resolve the localhost address to create a UUID-based name for this process")
    RuntimeException cannotResolveProcessUUID(@Cause UnknownHostException cause);

    /**
     * Creates an exception indicating a user tried calling ServiceController.setMode(REMOVE) from an operation handler.
     *
     * @return a {@link XMLStreamException} for the error.
     */
    @Message(id = 247, value = "Do not call ServiceController.setMode(REMOVE), use OperationContext.removeService() instead.")
    IllegalStateException useOperationContextRemoveService();

    /**
     * Creates an exception indicating that the value of the specified parameter does not match any of the allowed
     * values.
     *
     * @param value the parameter value.
     * @param parameterName the parameter name.
     * @param allowedValues a set containing the allowed values.
     * @return an {@link OperationFailedException} for the error.
     */
    @Message(id = 248, value="Invalid value %s for %s; legal values are %s")
    OperationFailedException invalidEnumValue(String value, String parameterName, Set<?> allowedValues);

    /*
     * Creates an exception indicating a user tried to directly update the configuration model of a managed domain
     * server rather, bypassing the Host Controller.
     *
     * @param operation the name of the operation
     * @param address the address of the operation
     *
     * @return a {@link OperationFailedRuntimeException} for the error.
     */
    @Message(id = 249, value = "Operation '%s' targeted at resource '%s' was directly invoked by a user. " +
            "User operations are not permitted to directly update the persistent configuration of a server in a managed domain.")
    OperationFailedRuntimeException modelUpdateNotAuthorized(String operation, PathAddress address);

    /*
     * Creates an exception indicating an operation handler tried to access the server results portion of an operation
     * response on a non-HostController process.
     *
     * @param validType ProcessType.HOST_CONTROLLER -- a param here so it won't be translated
     * @param processType the type of process that tried to access the server results
     *
     * @return a {@link IllegalStateException} for the error.
     */
    @Message(id = 250, value = "An operation handler attempted to access the operation response server results object " +
            "on a process type other than '%s'. The current process type is '%s'")
    IllegalStateException serverResultsAccessNotAllowed(ProcessType validType, ProcessType processType);

    @Message(id = 251, value = "Can't have both loopback and inet-address criteria")
    String cantHaveBothLoopbackAndInetAddressCriteria();

    @Message(id = 252, value = "Can't have both link-local and inet-address criteria")
    String cantHaveBothLinkLocalAndInetAddressCriteria();

    @Message(id = 253, value = "Can't have same criteria for both not and inclusion %s")
    String cantHaveSameCriteriaForBothNotAndInclusion(InterfaceCriteria interfaceCriteria);

    @Message(id = 254, value = "Invalid value '%s' for attribute '%s' -- no interface configuration with that name exists")
    OperationFailedException nonexistentInterface(String attributeValue, String attributeName);

    @Message(id = 255, value = "%s is empty")
    IllegalArgumentException emptyVar(String name);

    @Message(id = 256, value = "Could not find a path called '%s'")
    IllegalArgumentException pathEntryNotFound(String pathName);

    @Message(id = 257, value="Path entry is read-only: '%s'")
    IllegalArgumentException pathEntryIsReadOnly(String pathName);

    @Message(id = 258, value="There is already a path entry called: '%s'")
    IllegalArgumentException pathEntryAlreadyExists(String pathName);

    @Message(id = 259, value="Could not find relativeTo path '%s' for relative path '%s'")
    IllegalStateException pathEntryNotFoundForRelativePath(String relativePath, String pathName);

    @Message(id = 260, value="Invalid relativePath value '%s'")
    IllegalArgumentException invalidRelativePathValue(String relativePath);

    @Message(id = 261, value="'%s' is a Windows absolute path")
    IllegalArgumentException pathIsAWindowsAbsolutePath(String path);

    @Message(id = 262, value="Path '%s' is read-only; it cannot be removed")
    OperationFailedException cannotRemoveReadOnlyPath(String pathName);

    @Message(id = 263, value="Path '%s' is read-only; it cannot be modified")
    OperationFailedException cannotModifyReadOnlyPath(String pathName);
    /**
     * An exception indicating the {@code name} may not be {@link ModelType#EXPRESSION}.
     *
     * @param name the name of the attribute or parameter value that cannot be an expression
     *
     * @return the exception.
     */
    @Message(id = 264, value = "%s may not be ModelType.EXPRESSION")
    OperationFailedException expressionNotAllowed(String name);

    @Message(id = 265, value = "PathManager not available on processes of type '%s'")
    IllegalStateException pathManagerNotAvailable(ProcessType processType);

    /**
     * Creates an exception indicating the {@code value} for the attribute, represented by the {@code name} parameter,
     * is not a valid multicast address.
     *
     * @param cause    the cause of the error.
     * @param value    the invalid value.
     * @param name     the name of the attribute.
     *
     * @return a {@link XMLStreamException} for the error.
     */
    @Message(id = 266, value = "Value %s for attribute %s is not a valid multicast address")
    OperationFailedException unknownMulticastAddress(@Cause UnknownHostException cause, String value, String name);

    @Message(id = 267, value="Path '%s' cannot be removed, since the following paths depend on it: %s")
    OperationFailedException cannotRemovePathWithDependencies(String pathName, Set<String> dependencies);

    @Message(id = 268, value = "Failed to rename temp file %s to %s")
    ConfigurationPersistenceException failedToRenameTempFile(@Cause Throwable cause, File temp, File file);


    @Message(id = 269, value = "Invalid locale format:  %s")
    String invalidLocaleString(String unparsed);

    @Message(id = 270, value = "<one or more transitive dependencies>")
    String transitiveDependencies();

    /**
     * Creates a message indicating the operation is cancelled.
     *
     * @return the message.
     */
    @Message(id = 271, value = "Operation cancelled")
    String operationCancelled();

    /**
     * Creates a message indicating the operation is cancelled asynchronously.
     *
     * @return a {@link CancellationException} for the error.
     */
    @Message(id = 272, value = "Operation cancelled asynchronously")
    OperationCancellationException operationCancelledAsynchronously();

    @Message(id = 273, value = "Stream was killed")
    IOException streamWasKilled();

    @Message(id = 274, value = "Stream was closed")
    IOException streamWasClosed();

    @Message(id = 275, value = "Cannot define both '%s' and '%s'")
    OperationFailedException cannotHaveBothParameters(String nameA, String name2);

    @Message(id = 276, value = "Failed to delete file %s")
    IllegalStateException couldNotDeleteFile(File file);

    @Message(id = 277, value = "An alias is already registered at location '%s'")
    IllegalArgumentException aliasAlreadyRegistered(String location);

    @Message(id = 278, value = "Expected an address under '%s', was '%s'")
    IllegalArgumentException badAliasConvertAddress(PathAddress aliasAddress, PathAddress actual);

    @Message(id = 279, value = "Alias target address not found: %s")
    IllegalArgumentException aliasTargetResourceRegistrationNotFound(PathAddress targetAddress);

    @Message(id = 280, value = "No operation called '%s' found for alias address '%s' which maps to '%s'")
    IllegalArgumentException aliasStepHandlerOperationNotFound(String name, PathAddress aliasAddress, PathAddress targetAddress);

    @Message(id = 281, value = "Resource registration is not an alias")
    IllegalStateException resourceRegistrationIsNotAnAlias();

    @Message(id = 282, value = "Model contains fields that are not known in definition, fields: %s, path: %s")
    RuntimeException modelFieldsNotKnown(Set<String> fields, PathAddress address);


    @Message(id = 283, value = "Could not marshal attribute as element: %s")
    UnsupportedOperationException couldNotMarshalAttributeAsElement(String attributeName);

    @Message(id = 284, value = "Could not marshal attribute as attribute: %s")
    UnsupportedOperationException couldNotMarshalAttributeAsAttribute(String attributeName);

    @Message(id = 285, value = "Operation %s invoked against multiple target addresses failed at address %s with failure description %s")
    String wildcardOperationFailedAtSingleAddress(String operation, PathAddress address, String failureMessage);

    @Message(id = 286, value = "Operation %s invoked against multiple target addresses failed at address %s. See the operation result for details.")
    String wildcardOperationFailedAtSingleAddressWithComplexFailure(String operation, PathAddress address);

    @Message(id = 287, value = "Operation %s invoked against multiple target addresses failed at addresses %s. See the operation result for details.")
    String wildcardOperationFailedAtMultipleAddresses(String operation, Set<PathAddress> addresses);

    @Message(id = 288, value = "One or more services were unable to start due to one or more indirect dependencies not being available.")
    String missingTransitiveDependencyProblem();

    @Message(id = Message.NONE, value = "Services that were unable to start:")
    String missingTransitiveDependents();

    @Message(id = Message.NONE, value = "Services that may be the cause:")
    String missingTransitiveDependencies();

    @Message(id = 289, value = "No operation entry called '%s' registered at '%s'")
    String noOperationEntry(String op, PathAddress pathAddress);

    @Message(id = 290, value = "No operation handler called '%s' registered at '%s'")
    String noOperationHandler(String op, PathAddress pathAddress);

    @Message(id = 291, value = "There is no registered path to resolve with path attribute '%s' and/or relative-to attribute '%s on: %s")
    IllegalStateException noPathToResolve(String pathAttributeName, String relativeToAttributeName, ModelNode model);

    @Message(id = 292, value = "Attributes do not support expressions in the target model version and this resource will need to be ignored on the target host.")
    String attributesDontSupportExpressions();

    @Message(id = 293, value = "Attributes are not understood in the target model version and this resource will need to be ignored on the target host.")
    String attributesAreNotUnderstoodAndMustBeIgnored();

    @Message(id = 294, value = "Transforming resource %s to core model version '%s' -- %s %s")
    String transformerLoggerCoreModelResourceTransformerAttributes(PathAddress pathAddress, ModelVersion modelVersion, String attributeNames, String message);

    @Message(id = 295, value = "Transforming operation %s at resource %s to core model version '%s' -- %s %s")
    String transformerLoggerCoreModelOperationTransformerAttributes(ModelNode op, PathAddress pathAddress, ModelVersion modelVersion, String attributeNames, String message);

    @Message(id = 296, value = "Transforming resource %s to subsystem '%s' model version '%s' -- %s %s")
    String transformerLoggerSubsystemModelResourceTransformerAttributes(PathAddress pathAddress, String subsystem, ModelVersion modelVersion, String attributeNames, String message);

    @Message(id = 297, value = "Transforming operation %s at resource %s to subsystem '%s' model version '%s' -- %s %s")
    String transformerLoggerSubsystemModelOperationTransformerAttributes(ModelNode op, PathAddress pathAddress, String subsystem, ModelVersion modelVersion, String attributeNames, String message);

    @Message(id = 298, value="Node contains an unresolved expression %s -- a resolved model is required")
    OperationFailedException illegalUnresolvedModel(String expression);

    //The 'details' attribute needs to list the rejected attributes and what was wrong with them, an example is message id 14898
    @Message(id = 299, value = "Transforming resource %s for host controller '%s' to core model version '%s' -- there were problems with some of the attributes and this resource will need to be ignored on that host. Details of the problems: %s")
    OperationFailedException rejectAttributesCoreModelResourceTransformer(PathAddress pathAddress, String legacyHostName, ModelVersion modelVersion, List<String> details);

    @Message(id = 300, value = "Transforming resource %s for host controller '%s' to subsystem '%s' model version '%s' --there were problems with some of the attributes and this resource will need to be ignored on that host. Details of problems: %s")
    OperationFailedException rejectAttributesSubsystemModelResourceTransformer(PathAddress pathAddress, String legacyHostName, String subsystem, ModelVersion modelVersion, List<String> details);

    @Message(id = 301, value = "The following attributes do not support expressions: %s")
    String attributesDoNotSupportExpressions(Set<String> attributeNames);

    /** The attribute name list fragment to include in the transformation logging messages */
    @Message(id = Message.NONE, value = "attributes %s")
    String attributeNames(Set<String> attributes);

    @Message(id = 302, value = "The following attributes are not understood in the target model version and this resource will need to be ignored on the target host: %s")
    String attributesAreNotUnderstoodAndMustBeIgnored(Set<String> attributeNames);

    @Message(id = 303, value = "Resource %s is rejected on the target host, and will need to be ignored on the host")
    String rejectedResourceResourceTransformation(PathAddress address);

    @Message(id = 304, value = "Operation %2$s at %1s is rejected on the target host and will need to be ignored on the host")
    String rejectResourceOperationTransformation(PathAddress address, ModelNode operation);

    /**
     * Creates an exception indicating that {@code discoveryOptionsName} must be declared
     * or the {@code hostName} and {@code portName} need to be provided.
     *
     * @param discoveryOptionsName the discovery-options element name.
     * @param hostName the host attribute name.
     * @param portName the port attribute name.
     * @param location the location of the error.
     *
     * @return a {@link XMLStreamException} for the error.
     */
    @Message(id = 305, value = "Unless the Host Controller is started with command line option %s and the %s " +
            "attribute is not set to %s, %s must be declared or the %s and the %s need to be provided.")
    XMLStreamException discoveryOptionsMustBeDeclared(String adminOnlyCmd, String policyAttribute, String fetchValue,
                                                      String discoveryOptionsName, String hostName, String portName,
                                                      @Param Location location);

    @Message(id = 306, value = "read only context")
    IllegalStateException readOnlyContext();

    @Message(id = 307, value = "We are trying to read data from the master host controller, which is currently busy executing another set of operations. This is a temporary situation, please retry")
    String cannotGetControllerLock();

    @Message(id = 308, value = "Cannot configure an interface to use 'any-ipv6-address' when system property java.net.preferIPv4Stack is true")
    StartException invalidAnyIPv6();

    @Message(id = 309, value = "Legacy extension '%s' is not supported on servers running this version. The extension " +
            "is only supported for use by hosts running a previous release in a mixed-version managed domain")
    String unsupportedLegacyExtension(String extensionName);

    @Message(id = 310, value = "Extension module %s not found")
    OperationFailedRuntimeException extensionModuleNotFound(@Cause ModuleNotFoundException cause, String module);

    @Message(id = 311, value = "Failed to load Extension module %s")
    RuntimeException extensionModuleLoadingFailure(@Cause ModuleLoadException cause, String module);

    @Message(id = 312, value = "no context to delegate with id: %s")
    IllegalStateException noContextToDelegateTo(int operationId);

    @Message(id = 313, value = "Unauthorized to execute operation '%s' for resource '%s' -- %s")
    UnauthorizedException unauthorized(String name, PathAddress address, ModelNode explanation);

    @Message(id = 314, value = "Users with multiple roles are not allowed")
    SecurityException illegalMultipleRoles();

    @Message(id = 315, value = "An unexpected number of AccountPrincipals %d have been found in the current Subject.")
    IllegalStateException unexpectedAccountPrincipalCount(int count);

    @Message(id = 316, value = "Different realms '%s' '%s' found in single Subject")
    IllegalStateException differentRealmsInSubject(String realmOne, String realmTwo);

    @Message(id = 317, value = "There is no handler called '%s'")
    IllegalStateException noHandlerCalled(String name);

    @Message(id = 318, value = "The operation context is not an AbstractOperationContext")
    OperationFailedException operationContextIsNotAbstractOperationContext();

    @Message(id = 319, value = "The handler is referenced by %s and so cannot be removed")
    IllegalStateException handlerIsReferencedBy(Set<PathAddress> references);

    @Message(id = 320, value = "The resolved file %s either does not exist or is a directory")
    IllegalStateException resolvedFileDoesNotExistOrIsDirectory(File file);

    @Message(id = 321, value = "Could not back up '%s' to '%s'")
    IllegalStateException couldNotBackUp(@Cause IOException cause, String absolutePath, String absolutePath1);

    @Message(id = 322, value = "Attempt was made to both remove and add a handler from a composite operation - update the handler instead")
    IllegalStateException attemptToBothRemoveAndAddHandlerUpdateInstead();

    @Message(id = 323, value = "Attempt was made to both add and remove a handler from a composite operation")
    IllegalStateException attemptToBothAddAndRemoveAndHandlerFromCompositeOperation();

    @Message(id = 324, value = "Attempt was made to both update and remove a handler from a composite operation")
    IllegalStateException attemptToBothUpdateAndRemoveHandlerFromCompositeOperation();

    @Message(id = 325, value = "Attempt was made to both remove and add a handler reference from a composite operation")
    IllegalStateException attemptToBothRemoveAndAddHandlerReferenceFromCompositeOperation();

    // This Message ID never made it to a Final release although it was close so may be referenced!

    //@Message(id = 326, value = "Unable to unmarshall Subject received for request.")
    //IOException unableToUnmarshallSubject(@Cause ClassNotFoundException e);

    @Message(id = 327, value = "Unknown role '%s'")
    IllegalArgumentException unknownRole(String roleName);

    @Message(id = 328, value = "Cannot remove standard role '%s'")
    IllegalStateException cannotRemoveStandardRole(String roleName);

    @Message(id = 329, value = "Unknown base role '%s'")
    IllegalArgumentException unknownBaseRole(String roleName);

    @Message(id = 330, value = "Role '%s' is already registered")
    IllegalStateException roleIsAlreadyRegistered(String roleName);

    @Message(id = 331, value = "Can only create child audit logger for main audit logger")
    IllegalStateException canOnlyCreateChildAuditLoggerForMainAuditLogger();

    @Message(id = 332, value = "Permission denied")
    String permissionDenied();

    @Message(id = 333, value = "Cannot add a Permission to a readonly PermissionCollection")
    SecurityException permissionCollectionIsReadOnly();

    @Message(id = 334, value = "Incompatible permission type %s")
    IllegalArgumentException incompatiblePermissionType(Class<?> clazz);

    @Message(id = 335, value = "Management resource '%s' not found")
    String managementResourceNotFoundMessage(PathAddress pathAddress);

    @Message(id = 336, value = "The following attributes are nillable in the current model but must be defined in the target model version: %s")
    String attributesMustBeDefined(Set<String> keySet);

    @Message(id = 337, value = "Unsupported Principal type '%X' received.")
    IOException unsupportedPrincipalType(byte type);

    @Message(id = 338, value = "Unsupported Principal parameter '%X' received parsing principal type '%X'.")
    IOException unsupportedPrincipalParameter(byte parameterType, byte principalType);

    @Message(id = 339, value = "The following attributes must be defined as %s in the current model: %s")
    String attributesMustBeDefinedAs(ModelNode value, Set<String> names);

    @Message(id = 340, value = "The following attributes must NOT be defined as %s in the current model: %s")
    String attributesMustNotBeDefinedAs(ModelNode value, Set<String> names);

    @Message(id = 341, value="A uri with bad syntax '%s' was passed for validation.")
    OperationFailedException badUriSyntax(String uri);

    @Message(id = 342, value = "Illegal value %d for operation header %s; value must be greater than zero")
    IllegalStateException invalidBlockingTimeout(long timeout, String headerName);

    @Message(id = 343, value = "The service container has been destabilized by a previous operation and further runtime updates cannot be processed. Restart is required.")
    String timeoutAwaitingInitialStability();

    @Message(id = 344, value = "Operation timed out awaiting service container stability")
    String timeoutExecutingOperation();

    @Message(id = 345, value = "Timeout after %d seconds waiting for existing service %s to be removed so a new instance can be installed.")
    IllegalStateException serviceInstallTimedOut(long timeout, ServiceName name);

    @LogMessage(level = Level.ERROR)
    @Message(id = 346, value = "Invalid value %s for property %s; must be a numeric value greater than zero. Default value of %d will be used.")
    void invalidDefaultBlockingTimeout(String sysPropValue, String sysPropName, long defaultUsed);

    @LogMessage(level = Level.DEBUG)
    @Message(id = 347, value = "Timeout after [%d] seconds waiting for initial service container stability before allowing runtime changes for operation '%s' at address '%s'. Operation will roll back; process restart is required.")
    void timeoutAwaitingInitialStability(long blockingTimeout, String name, PathAddress address);

    @LogMessage(level = Level.ERROR)
    @Message(id = 348, value = "Timeout after [%d] seconds waiting for service container stability. Operation will roll back. Step that first updated the service container was '%s' at address '%s'")
    void timeoutExecutingOperation(long blockingTimeout, String name, PathAddress address);

    @LogMessage(level = Level.ERROR)
    @Message(id = 349, value = "Timeout after [%d] seconds waiting for service container stability while finalizing an operation. Process must be restarted. Step that first updated the service container was '%s' at address '%s'")
    void timeoutCompletingOperation(long blockingTimeout, String name, PathAddress address);

    @LogMessage(level = Level.INFO)
    @Message(id = 350, value = "Execution of operation '%s' on remote process at address '%s' interrupted while awaiting initial response; remote process has been notified to cancel operation")
    void interruptedAwaitingInitialResponse(String operation, PathAddress proxyNodeAddress);

    @LogMessage(level = Level.INFO)
    @Message(id = 351, value = "Execution of operation '%s' on remote process at address '%s' interrupted while awaiting final response; remote process has been notified to terminate operation")
    void interruptedAwaitingFinalResponse(String operation, PathAddress proxyNodeAddress);

    @LogMessage(level = Level.INFO)
    @Message(id = 352, value = "Cancelling operation '%s' with id '%d' running on thread '%s'")
    void cancellingOperation(String operation, int id, String thread);

    @Message(id = 353, value = "No response handler for request %s")
    IOException responseHandlerNotFound(int id);

    @LogMessage(level = Level.INFO)
    @Message(id = 354, value = "Attempting reconnect to syslog handler '%s; after timeout of %d seconds")
    void attemptingReconnectToSyslog(String name, int timeout);

    @LogMessage(level = Level.INFO)
    @Message(id = 355, value = "Reconnecting to syslog handler '%s failed")
    void reconnectToSyslogFailed(String name, @Cause Throwable e);

    @LogMessage(level = WARN)
    @Message(id = 356, value = "Failed to emit notification %s")
    void failedToEmitNotification(Notification notification, @Cause Throwable cause);

    @Message(id = 357, value = "Notification of type %s is not described for the resource at the address %s")
    String notificationIsNotDescribed(String type, PathAddress source);

    @Message(id = 358, value = "The resource was added at the address %s.")
    String resourceWasAdded(PathAddress address);

    @Message(id = 359, value = "The resource was removed at the address %s.")
    String resourceWasRemoved(PathAddress address);

    @Message(id = 360, value = "The attribute %s value has been changed from %s to %s.")
    String attributeValueWritten(String attributeName, ModelNode currentValue, ModelNode newVal);

    @Message(id = 361, value = "Capabilities cannot be queried in stage '%s'; they are not available until stage '%s'.")
    IllegalStateException capabilitiesNotAvailable(OperationContext.Stage currentStage, OperationContext.Stage runtime);

    @Message(id = 362, value = "Capabilities required by resource '%s' are not available:")
    String requiredCapabilityMissing(String demandingAddress);

    @Message(id = 363, value = "Capability '%s' is already registered in context '%s'.")
    IllegalStateException capabilityAlreadyRegisteredInContext(String capability, String context);

    @Message(id = 364, value = "Capability '%s' is unknown.")
    IllegalStateException unknownCapability(String capability);

    @Message(id = 365, value = "Capability '%s' is unknown in context '%s'.")
    IllegalStateException unknownCapabilityInContext(String capability, String context);

    @Message(id = 366, value = "Capability '%s' does not expose a runtime API.")
    IllegalArgumentException capabilityDoesNotExposeRuntimeAPI(String capabilityName);

    @Message(id = 367, value = "Cannot remove capability '%s' as it is required by other capabilities:")
    String cannotRemoveRequiredCapability(String capability);

    @Message(id = 368, value = "Cannot remove capability '%s' from context '%s' as it is required by other capabilities:")
    String cannotRemoveRequiredCapabilityInContext(String capability, String context);

    @Message(id = 369, value = "Required capabilities are not available:")
    String requiredCapabilityMissing();

    @Message(id = NONE, value = "capability '%s' requires it for address '%s'")
    String requirementPointSimple(String capability, String requestingAddress);

    @Message(id = NONE, value = "capability '%s' requires it for attribute '%s' at address '%s'")
    String requirementPointFull(String capability, String attribute, String requestingAddress);

    @Message(id = NONE, value = "    %s")
    String formattedCapabilityName(String capability);

    @Message(id = NONE, value = "    %s in context '%s'")
    String formattedCapabilityId(String capability, String context);

    @Message(id = NONE, value = "; Possible registration points for this capability: %s")
    String possibleCapabilityProviderPoints(String providerPoints);

    @Message(id = NONE, value = "; There are no known registration points which can provide this capability.")
    String noKnownProviderPoints();

    @Message(id = 370, value="Incomplete expression: %s")
    OperationFailedException incompleteExpression(String expression);

    @Message(id = 371, value="The element '%s' is no longer supported, please use '%s' instead")
    XMLStreamException unsupportedElement(QName name, @Param Location location, String supportedElement);

    @Message(id = 372, value="List attribute '%s' contains duplicates, which are not allowed")
    String duplicateElementsInList(String name);

    @Message(id = 373, value="Deployment resource must be runtime only")
    IllegalArgumentException deploymentResourceMustBeRuntimeOnly();

    @Message(id = 374, value = "Unable to resolve expressions at this location.")
    OperationFailedException unableToResolveExpressions();

    @LogMessage(level = WARN)
    @Message(id = 375, value = "Update of the management operation audit log failed on the handler '%s' due to '%s'. Please make sure that the syslog server is running and reachable")
    void udpSyslogServerUnavailable(String name, String message);

    @Message(id = 376, value = "Unexpected attribute '%s' encountered. Valid attributes are: '%s'")
    XMLStreamException unexpectedAttribute(QName name, StringBuilder possibleAttributes, @Param Location location);

    @Message(id = 377, value = "Unexpected element '%s' encountered. Valid elements are: '%s'")
    XMLStreamException unexpectedElement(QName name, StringBuilder possible, @Param Location location);

    @Message(id = 378, value = "Attribute '%s' is not of type '%s', it is type '%s'")
    OperationFailedException attributeIsWrongType(String name, ModelType expectedType, ModelType providedType);

    @Message(id = 379, value = "System boot is in process; execution of remote management operations is not currently available")
    String managementUnavailableDuringBoot();

    @Message(id = 380, value="Attribute '%s' needs to be set or passed before attribute '%s' can be correctly set")
    OperationFailedException requiredAttributeNotSet(String required, String name);

    @Message(id = 381, value="Illegal permission name '%s'")
    IllegalArgumentException illegalPermissionName(String name);

    @Message(id = 382, value="Illegal permission actions '%s'")
    IllegalArgumentException illegalPermissionActions(String actions);

    @Message(id = 383, value = "No operation is defined %s")
    String noOperationDefined(final ModelNode operation);

    @Message(id = 384, value = "The call to registerHostCapable() should happen before registering models or transformers for the '%s' subsystem.")
    IllegalStateException registerHostCapableMustHappenFirst(String name);

    @Message(id = 385, value = "An attempt was made to register the non-host capable subsystem '%s' from extension module '%s' in the host model.")
    IllegalStateException nonHostCapableSubsystemInHostModel(String subsystemName, String extensionModuleName);

    @Message(id = 386, value = "The host controller info can only be accessed after the model stage on boot")
    OperationFailedException onlyAccessHostControllerInfoInRuntimeStage();

    @Message(id = 387, value="Illegal path address '%s' , it is not in a correct CLI format")
    IllegalArgumentException illegalCLIStylePathAddress(String pathAddress);

    @Message(id = 388, value = "Could not create empty configuration file %s")
    IllegalStateException cannotCreateEmptyConfig(String absolutePath, @Cause IOException cause);

    @Message(id = 389, value = "Could not create an empty configuration at file %s as there is an existing non-empty configuration there")
    IllegalStateException rejectEmptyConfig(String absolutePath);

    @Message(id = 390, value = "An invalid key '%s' has been supplied for parameter '%s'")
    OperationFailedException invalidKeyForObjectType(String key, String parameter);

    @Message(id = 391, value = "Could not resolve attribute expression: '%s', invalid index '%d'")
    OperationFailedException couldNotResolveExpressionIndex(String attributeExpression, int index);

    @Message(id = 392, value = "Could not resolve attribute expression: '%s', type is not a list")
    OperationFailedException couldNotResolveExpressionList(String attributeExpression);

    @Message(id = 393, value = "Could not resolve attribute expression: '%s'")
    OperationFailedException couldNotResolveExpression(String attributeExpression);

    @Message(id = 394, value = "Capability '%s' does not provide services of type '%s'")
    IllegalArgumentException invalidCapabilityServiceType(String capabilityName, Class<?> serviceType);

    @LogMessage(level = Level.INFO)
    @Message(id = 395, value = "Operation %s against the resource at address %s is deprecated, and it might be removed in " +
            "future version. See the the output of the read-operation-description operation" +
            "to learn more about the deprecation.")
    void operationDeprecated(String name, String address);

    @Message(id = 396, value = "Resource %s is discarded on the target host %s")
    String discardedResourceTransformation(PathAddress address, String host);

    @Message(id = 397, value = "Indexed child resources can only be registered if the parent resource supports ordered children. The parent of '%s' is not indexed")
    IllegalStateException indexedChildResourceRegistrationNotAvailable(PathElement element);

    @Message(id = 398, value = "An attempt was made to rename the resource found at %s to %s. However, '%s' is one of the resource types defined to be ordered on the parent resource %s")
    OperationFailedRuntimeException orderedChildTypeRenamed(PathAddress read, PathAddress transformed, String type, Set<String> parentOrderedChildren);

    @Message(id = 399, value = "The capability '%s' required by capability '%s' in context '%s' is available in one or " +
            "more socket binding groups, but not all socket binding capabilities required by '%s' can be resolved from a " +
            "single socket binding group, so this configuration is invalid")
    String inconsistentCapabilityContexts(String requiredName, String dependentName, String dependentContext, String dependentContextAgain);

    @LogMessage(level = Level.ERROR)
    @Message(id = 400, value = "Capability '%s' in context '%s' associated with resource '%s' requires capability '%s'. " +
            "It is available in one or more socket binding groups, but not all socket binding capabilities required by " +
            "'%s' can be resolved from a single socket binding group, so this configuration is invalid")
    void inconsistentCapabilityContexts(String dependentName, String dependentContext, String address, String requiredName, String dependentContextAgain);

    @Message(id = 401, value = "Couldn't build the report")
    RuntimeException failedToBuildReport(@Cause Throwable t);

    @Message(id = 402, value = "Subsystems %s provided by legacy extension '%s' are not supported on servers running this version. " +
            "Both the subsystem and the extension must be removed or migrated before the server will function.")
    @LogMessage(level = ERROR)
    void removeUnsupportedLegacyExtension(List<String> subsystemNames, String extensionName);

    @Message(id = 403, value = "Unexpected exception during execution of the following operation(s): %s")
    @LogMessage(level = ERROR)
    void unexpectedOperationExecutionException(@Cause RuntimeException e, List<ModelNode> controllerOperations);

    @Message(id = 404, value = "Unexpected exception during execution: %s")
    String unexpectedOperationExecutionFailureDescription(RuntimeException e);

    @LogMessage(level = Level.WARN)
    @Message(id = 405, value = "Couldn't find a transformer to %s, falling back to %s")
    void couldNotFindTransformerRegistryFallingBack(ModelVersion currentVersion, ModelVersion fallbackVersion);

<<<<<<< HEAD
    @Message(id = 406, value = "The deprecated parameter %s has been set in addition to the current parameter %s but with different values")
    OperationFailedException deprecatedAndCurrentParameterMismatch(String deprecated, String current);

=======
    /**
     * Creates an exception indicating that an attribute could not be converted to the type required by a query select
     *
     * @param attribute the name of the attribute
     * @param type the required type
     */
    @Message(id = 406, value = "Could not convert the attribute '%s' to a %s")
    OperationFailedException selectFailedCouldNotConvertAttributeToType(String attribute, ModelType type);
>>>>>>> 08cd2a24
}<|MERGE_RESOLUTION|>--- conflicted
+++ resolved
@@ -3368,11 +3368,6 @@
     @Message(id = 405, value = "Couldn't find a transformer to %s, falling back to %s")
     void couldNotFindTransformerRegistryFallingBack(ModelVersion currentVersion, ModelVersion fallbackVersion);
 
-<<<<<<< HEAD
-    @Message(id = 406, value = "The deprecated parameter %s has been set in addition to the current parameter %s but with different values")
-    OperationFailedException deprecatedAndCurrentParameterMismatch(String deprecated, String current);
-
-=======
     /**
      * Creates an exception indicating that an attribute could not be converted to the type required by a query select
      *
@@ -3381,5 +3376,8 @@
      */
     @Message(id = 406, value = "Could not convert the attribute '%s' to a %s")
     OperationFailedException selectFailedCouldNotConvertAttributeToType(String attribute, ModelType type);
->>>>>>> 08cd2a24
+
+    @Message(id = 407, value = "The deprecated parameter %s has been set in addition to the current parameter %s but with different values")
+    OperationFailedException deprecatedAndCurrentParameterMismatch(String deprecated, String current);
+
 }